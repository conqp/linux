// SPDX-License-Identifier: GPL-2.0-or-later
/* memcontrol.c - Memory Controller
 *
 * Copyright IBM Corporation, 2007
 * Author Balbir Singh <balbir@linux.vnet.ibm.com>
 *
 * Copyright 2007 OpenVZ SWsoft Inc
 * Author: Pavel Emelianov <xemul@openvz.org>
 *
 * Memory thresholds
 * Copyright (C) 2009 Nokia Corporation
 * Author: Kirill A. Shutemov
 *
 * Kernel Memory Controller
 * Copyright (C) 2012 Parallels Inc. and Google Inc.
 * Authors: Glauber Costa and Suleiman Souhlal
 *
 * Native page reclaim
 * Charge lifetime sanitation
 * Lockless page tracking & accounting
 * Unified hierarchy configuration model
 * Copyright (C) 2015 Red Hat, Inc., Johannes Weiner
 */

#include <linux/page_counter.h>
#include <linux/memcontrol.h>
#include <linux/cgroup.h>
#include <linux/pagewalk.h>
#include <linux/sched/mm.h>
#include <linux/shmem_fs.h>
#include <linux/hugetlb.h>
#include <linux/pagemap.h>
#include <linux/vm_event_item.h>
#include <linux/smp.h>
#include <linux/page-flags.h>
#include <linux/backing-dev.h>
#include <linux/bit_spinlock.h>
#include <linux/rcupdate.h>
#include <linux/limits.h>
#include <linux/export.h>
#include <linux/mutex.h>
#include <linux/rbtree.h>
#include <linux/slab.h>
#include <linux/swap.h>
#include <linux/swapops.h>
#include <linux/spinlock.h>
#include <linux/eventfd.h>
#include <linux/poll.h>
#include <linux/sort.h>
#include <linux/fs.h>
#include <linux/seq_file.h>
#include <linux/vmpressure.h>
#include <linux/mm_inline.h>
#include <linux/swap_cgroup.h>
#include <linux/cpu.h>
#include <linux/oom.h>
#include <linux/lockdep.h>
#include <linux/file.h>
#include <linux/tracehook.h>
#include <linux/psi.h>
#include <linux/seq_buf.h>
#include "internal.h"
#include <net/sock.h>
#include <net/ip.h>
#include "slab.h"

#include <linux/uaccess.h>

#include <trace/events/vmscan.h>

struct cgroup_subsys memory_cgrp_subsys __read_mostly;
EXPORT_SYMBOL(memory_cgrp_subsys);

struct mem_cgroup *root_mem_cgroup __read_mostly;

#define MEM_CGROUP_RECLAIM_RETRIES	5

/* Socket memory accounting disabled? */
static bool cgroup_memory_nosocket;

/* Kernel memory accounting disabled? */
static bool cgroup_memory_nokmem;

/* Whether the swap controller is active */
#ifdef CONFIG_MEMCG_SWAP
int do_swap_account __read_mostly;
#else
#define do_swap_account		0
#endif

#ifdef CONFIG_CGROUP_WRITEBACK
static DECLARE_WAIT_QUEUE_HEAD(memcg_cgwb_frn_waitq);
#endif

/* Whether legacy memory+swap accounting is active */
static bool do_memsw_account(void)
{
	return !cgroup_subsys_on_dfl(memory_cgrp_subsys) && do_swap_account;
}

#define THRESHOLDS_EVENTS_TARGET 128
#define SOFTLIMIT_EVENTS_TARGET 1024

/*
 * Cgroups above their limits are maintained in a RB-Tree, independent of
 * their hierarchy representation
 */

struct mem_cgroup_tree_per_node {
	struct rb_root rb_root;
	struct rb_node *rb_rightmost;
	spinlock_t lock;
};

struct mem_cgroup_tree {
	struct mem_cgroup_tree_per_node *rb_tree_per_node[MAX_NUMNODES];
};

static struct mem_cgroup_tree soft_limit_tree __read_mostly;

/* for OOM */
struct mem_cgroup_eventfd_list {
	struct list_head list;
	struct eventfd_ctx *eventfd;
};

/*
 * cgroup_event represents events which userspace want to receive.
 */
struct mem_cgroup_event {
	/*
	 * memcg which the event belongs to.
	 */
	struct mem_cgroup *memcg;
	/*
	 * eventfd to signal userspace about the event.
	 */
	struct eventfd_ctx *eventfd;
	/*
	 * Each of these stored in a list by the cgroup.
	 */
	struct list_head list;
	/*
	 * register_event() callback will be used to add new userspace
	 * waiter for changes related to this event.  Use eventfd_signal()
	 * on eventfd to send notification to userspace.
	 */
	int (*register_event)(struct mem_cgroup *memcg,
			      struct eventfd_ctx *eventfd, const char *args);
	/*
	 * unregister_event() callback will be called when userspace closes
	 * the eventfd or on cgroup removing.  This callback must be set,
	 * if you want provide notification functionality.
	 */
	void (*unregister_event)(struct mem_cgroup *memcg,
				 struct eventfd_ctx *eventfd);
	/*
	 * All fields below needed to unregister event when
	 * userspace closes eventfd.
	 */
	poll_table pt;
	wait_queue_head_t *wqh;
	wait_queue_entry_t wait;
	struct work_struct remove;
};

static void mem_cgroup_threshold(struct mem_cgroup *memcg);
static void mem_cgroup_oom_notify(struct mem_cgroup *memcg);

/* Stuffs for move charges at task migration. */
/*
 * Types of charges to be moved.
 */
#define MOVE_ANON	0x1U
#define MOVE_FILE	0x2U
#define MOVE_MASK	(MOVE_ANON | MOVE_FILE)

/* "mc" and its members are protected by cgroup_mutex */
static struct move_charge_struct {
	spinlock_t	  lock; /* for from, to */
	struct mm_struct  *mm;
	struct mem_cgroup *from;
	struct mem_cgroup *to;
	unsigned long flags;
	unsigned long precharge;
	unsigned long moved_charge;
	unsigned long moved_swap;
	struct task_struct *moving_task;	/* a task moving charges */
	wait_queue_head_t waitq;		/* a waitq for other context */
} mc = {
	.lock = __SPIN_LOCK_UNLOCKED(mc.lock),
	.waitq = __WAIT_QUEUE_HEAD_INITIALIZER(mc.waitq),
};

/*
 * Maximum loops in mem_cgroup_hierarchical_reclaim(), used for soft
 * limit reclaim to prevent infinite loops, if they ever occur.
 */
#define	MEM_CGROUP_MAX_RECLAIM_LOOPS		100
#define	MEM_CGROUP_MAX_SOFT_LIMIT_RECLAIM_LOOPS	2

enum charge_type {
	MEM_CGROUP_CHARGE_TYPE_CACHE = 0,
	MEM_CGROUP_CHARGE_TYPE_ANON,
	MEM_CGROUP_CHARGE_TYPE_SWAPOUT,	/* for accounting swapcache */
	MEM_CGROUP_CHARGE_TYPE_DROP,	/* a page was unused swap cache */
	NR_CHARGE_TYPE,
};

/* for encoding cft->private value on file */
enum res_type {
	_MEM,
	_MEMSWAP,
	_OOM_TYPE,
	_KMEM,
	_TCP,
};

#define MEMFILE_PRIVATE(x, val)	((x) << 16 | (val))
#define MEMFILE_TYPE(val)	((val) >> 16 & 0xffff)
#define MEMFILE_ATTR(val)	((val) & 0xffff)
/* Used for OOM nofiier */
#define OOM_CONTROL		(0)

/*
 * Iteration constructs for visiting all cgroups (under a tree).  If
 * loops are exited prematurely (break), mem_cgroup_iter_break() must
 * be used for reference counting.
 */
#define for_each_mem_cgroup_tree(iter, root)		\
	for (iter = mem_cgroup_iter(root, NULL, NULL);	\
	     iter != NULL;				\
	     iter = mem_cgroup_iter(root, iter, NULL))

#define for_each_mem_cgroup(iter)			\
	for (iter = mem_cgroup_iter(NULL, NULL, NULL);	\
	     iter != NULL;				\
	     iter = mem_cgroup_iter(NULL, iter, NULL))

static inline bool should_force_charge(void)
{
	return tsk_is_oom_victim(current) || fatal_signal_pending(current) ||
		(current->flags & PF_EXITING);
}

/* Some nice accessors for the vmpressure. */
struct vmpressure *memcg_to_vmpressure(struct mem_cgroup *memcg)
{
	if (!memcg)
		memcg = root_mem_cgroup;
	return &memcg->vmpressure;
}

struct cgroup_subsys_state *vmpressure_to_css(struct vmpressure *vmpr)
{
	return &container_of(vmpr, struct mem_cgroup, vmpressure)->css;
}

#ifdef CONFIG_MEMCG_KMEM
/*
 * This will be the memcg's index in each cache's ->memcg_params.memcg_caches.
 * The main reason for not using cgroup id for this:
 *  this works better in sparse environments, where we have a lot of memcgs,
 *  but only a few kmem-limited. Or also, if we have, for instance, 200
 *  memcgs, and none but the 200th is kmem-limited, we'd have to have a
 *  200 entry array for that.
 *
 * The current size of the caches array is stored in memcg_nr_cache_ids. It
 * will double each time we have to increase it.
 */
static DEFINE_IDA(memcg_cache_ida);
int memcg_nr_cache_ids;

/* Protects memcg_nr_cache_ids */
static DECLARE_RWSEM(memcg_cache_ids_sem);

void memcg_get_cache_ids(void)
{
	down_read(&memcg_cache_ids_sem);
}

void memcg_put_cache_ids(void)
{
	up_read(&memcg_cache_ids_sem);
}

/*
 * MIN_SIZE is different than 1, because we would like to avoid going through
 * the alloc/free process all the time. In a small machine, 4 kmem-limited
 * cgroups is a reasonable guess. In the future, it could be a parameter or
 * tunable, but that is strictly not necessary.
 *
 * MAX_SIZE should be as large as the number of cgrp_ids. Ideally, we could get
 * this constant directly from cgroup, but it is understandable that this is
 * better kept as an internal representation in cgroup.c. In any case, the
 * cgrp_id space is not getting any smaller, and we don't have to necessarily
 * increase ours as well if it increases.
 */
#define MEMCG_CACHES_MIN_SIZE 4
#define MEMCG_CACHES_MAX_SIZE MEM_CGROUP_ID_MAX

/*
 * A lot of the calls to the cache allocation functions are expected to be
 * inlined by the compiler. Since the calls to memcg_kmem_get_cache are
 * conditional to this static branch, we'll have to allow modules that does
 * kmem_cache_alloc and the such to see this symbol as well
 */
DEFINE_STATIC_KEY_FALSE(memcg_kmem_enabled_key);
EXPORT_SYMBOL(memcg_kmem_enabled_key);

struct workqueue_struct *memcg_kmem_cache_wq;
#endif

static int memcg_shrinker_map_size;
static DEFINE_MUTEX(memcg_shrinker_map_mutex);

static void memcg_free_shrinker_map_rcu(struct rcu_head *head)
{
	kvfree(container_of(head, struct memcg_shrinker_map, rcu));
}

static int memcg_expand_one_shrinker_map(struct mem_cgroup *memcg,
					 int size, int old_size)
{
	struct memcg_shrinker_map *new, *old;
	int nid;

	lockdep_assert_held(&memcg_shrinker_map_mutex);

	for_each_node(nid) {
		old = rcu_dereference_protected(
			mem_cgroup_nodeinfo(memcg, nid)->shrinker_map, true);
		/* Not yet online memcg */
		if (!old)
			return 0;

		new = kvmalloc_node(sizeof(*new) + size, GFP_KERNEL, nid);
		if (!new)
			return -ENOMEM;

		/* Set all old bits, clear all new bits */
		memset(new->map, (int)0xff, old_size);
		memset((void *)new->map + old_size, 0, size - old_size);

		rcu_assign_pointer(memcg->nodeinfo[nid]->shrinker_map, new);
		call_rcu(&old->rcu, memcg_free_shrinker_map_rcu);
	}

	return 0;
}

static void memcg_free_shrinker_maps(struct mem_cgroup *memcg)
{
	struct mem_cgroup_per_node *pn;
	struct memcg_shrinker_map *map;
	int nid;

	if (mem_cgroup_is_root(memcg))
		return;

	for_each_node(nid) {
		pn = mem_cgroup_nodeinfo(memcg, nid);
		map = rcu_dereference_protected(pn->shrinker_map, true);
		if (map)
			kvfree(map);
		rcu_assign_pointer(pn->shrinker_map, NULL);
	}
}

static int memcg_alloc_shrinker_maps(struct mem_cgroup *memcg)
{
	struct memcg_shrinker_map *map;
	int nid, size, ret = 0;

	if (mem_cgroup_is_root(memcg))
		return 0;

	mutex_lock(&memcg_shrinker_map_mutex);
	size = memcg_shrinker_map_size;
	for_each_node(nid) {
		map = kvzalloc_node(sizeof(*map) + size, GFP_KERNEL, nid);
		if (!map) {
			memcg_free_shrinker_maps(memcg);
			ret = -ENOMEM;
			break;
		}
		rcu_assign_pointer(memcg->nodeinfo[nid]->shrinker_map, map);
	}
	mutex_unlock(&memcg_shrinker_map_mutex);

	return ret;
}

int memcg_expand_shrinker_maps(int new_id)
{
	int size, old_size, ret = 0;
	struct mem_cgroup *memcg;

	size = DIV_ROUND_UP(new_id + 1, BITS_PER_LONG) * sizeof(unsigned long);
	old_size = memcg_shrinker_map_size;
	if (size <= old_size)
		return 0;

	mutex_lock(&memcg_shrinker_map_mutex);
	if (!root_mem_cgroup)
		goto unlock;

	for_each_mem_cgroup(memcg) {
		if (mem_cgroup_is_root(memcg))
			continue;
		ret = memcg_expand_one_shrinker_map(memcg, size, old_size);
		if (ret) {
			mem_cgroup_iter_break(NULL, memcg);
			goto unlock;
		}
	}
unlock:
	if (!ret)
		memcg_shrinker_map_size = size;
	mutex_unlock(&memcg_shrinker_map_mutex);
	return ret;
}

void memcg_set_shrinker_bit(struct mem_cgroup *memcg, int nid, int shrinker_id)
{
	if (shrinker_id >= 0 && memcg && !mem_cgroup_is_root(memcg)) {
		struct memcg_shrinker_map *map;

		rcu_read_lock();
		map = rcu_dereference(memcg->nodeinfo[nid]->shrinker_map);
		/* Pairs with smp mb in shrink_slab() */
		smp_mb__before_atomic();
		set_bit(shrinker_id, map->map);
		rcu_read_unlock();
	}
}

/**
 * mem_cgroup_css_from_page - css of the memcg associated with a page
 * @page: page of interest
 *
 * If memcg is bound to the default hierarchy, css of the memcg associated
 * with @page is returned.  The returned css remains associated with @page
 * until it is released.
 *
 * If memcg is bound to a traditional hierarchy, the css of root_mem_cgroup
 * is returned.
 */
struct cgroup_subsys_state *mem_cgroup_css_from_page(struct page *page)
{
	struct mem_cgroup *memcg;

	memcg = page->mem_cgroup;

	if (!memcg || !cgroup_subsys_on_dfl(memory_cgrp_subsys))
		memcg = root_mem_cgroup;

	return &memcg->css;
}

/**
 * page_cgroup_ino - return inode number of the memcg a page is charged to
 * @page: the page
 *
 * Look up the closest online ancestor of the memory cgroup @page is charged to
 * and return its inode number or 0 if @page is not charged to any cgroup. It
 * is safe to call this function without holding a reference to @page.
 *
 * Note, this function is inherently racy, because there is nothing to prevent
 * the cgroup inode from getting torn down and potentially reallocated a moment
 * after page_cgroup_ino() returns, so it only should be used by callers that
 * do not care (such as procfs interfaces).
 */
ino_t page_cgroup_ino(struct page *page)
{
	struct mem_cgroup *memcg;
	unsigned long ino = 0;

	rcu_read_lock();
	if (PageSlab(page) && !PageTail(page))
		memcg = memcg_from_slab_page(page);
	else
		memcg = READ_ONCE(page->mem_cgroup);
	while (memcg && !(memcg->css.flags & CSS_ONLINE))
		memcg = parent_mem_cgroup(memcg);
	if (memcg)
		ino = cgroup_ino(memcg->css.cgroup);
	rcu_read_unlock();
	return ino;
}

static struct mem_cgroup_per_node *
mem_cgroup_page_nodeinfo(struct mem_cgroup *memcg, struct page *page)
{
	int nid = page_to_nid(page);

	return memcg->nodeinfo[nid];
}

static struct mem_cgroup_tree_per_node *
soft_limit_tree_node(int nid)
{
	return soft_limit_tree.rb_tree_per_node[nid];
}

static struct mem_cgroup_tree_per_node *
soft_limit_tree_from_page(struct page *page)
{
	int nid = page_to_nid(page);

	return soft_limit_tree.rb_tree_per_node[nid];
}

static void __mem_cgroup_insert_exceeded(struct mem_cgroup_per_node *mz,
					 struct mem_cgroup_tree_per_node *mctz,
					 unsigned long new_usage_in_excess)
{
	struct rb_node **p = &mctz->rb_root.rb_node;
	struct rb_node *parent = NULL;
	struct mem_cgroup_per_node *mz_node;
	bool rightmost = true;

	if (mz->on_tree)
		return;

	mz->usage_in_excess = new_usage_in_excess;
	if (!mz->usage_in_excess)
		return;
	while (*p) {
		parent = *p;
		mz_node = rb_entry(parent, struct mem_cgroup_per_node,
					tree_node);
		if (mz->usage_in_excess < mz_node->usage_in_excess) {
			p = &(*p)->rb_left;
			rightmost = false;
		}

		/*
		 * We can't avoid mem cgroups that are over their soft
		 * limit by the same amount
		 */
		else if (mz->usage_in_excess >= mz_node->usage_in_excess)
			p = &(*p)->rb_right;
	}

	if (rightmost)
		mctz->rb_rightmost = &mz->tree_node;

	rb_link_node(&mz->tree_node, parent, p);
	rb_insert_color(&mz->tree_node, &mctz->rb_root);
	mz->on_tree = true;
}

static void __mem_cgroup_remove_exceeded(struct mem_cgroup_per_node *mz,
					 struct mem_cgroup_tree_per_node *mctz)
{
	if (!mz->on_tree)
		return;

	if (&mz->tree_node == mctz->rb_rightmost)
		mctz->rb_rightmost = rb_prev(&mz->tree_node);

	rb_erase(&mz->tree_node, &mctz->rb_root);
	mz->on_tree = false;
}

static void mem_cgroup_remove_exceeded(struct mem_cgroup_per_node *mz,
				       struct mem_cgroup_tree_per_node *mctz)
{
	unsigned long flags;

	spin_lock_irqsave(&mctz->lock, flags);
	__mem_cgroup_remove_exceeded(mz, mctz);
	spin_unlock_irqrestore(&mctz->lock, flags);
}

static unsigned long soft_limit_excess(struct mem_cgroup *memcg)
{
	unsigned long nr_pages = page_counter_read(&memcg->memory);
	unsigned long soft_limit = READ_ONCE(memcg->soft_limit);
	unsigned long excess = 0;

	if (nr_pages > soft_limit)
		excess = nr_pages - soft_limit;

	return excess;
}

static void mem_cgroup_update_tree(struct mem_cgroup *memcg, struct page *page)
{
	unsigned long excess;
	struct mem_cgroup_per_node *mz;
	struct mem_cgroup_tree_per_node *mctz;

	mctz = soft_limit_tree_from_page(page);
	if (!mctz)
		return;
	/*
	 * Necessary to update all ancestors when hierarchy is used.
	 * because their event counter is not touched.
	 */
	for (; memcg; memcg = parent_mem_cgroup(memcg)) {
		mz = mem_cgroup_page_nodeinfo(memcg, page);
		excess = soft_limit_excess(memcg);
		/*
		 * We have to update the tree if mz is on RB-tree or
		 * mem is over its softlimit.
		 */
		if (excess || mz->on_tree) {
			unsigned long flags;

			spin_lock_irqsave(&mctz->lock, flags);
			/* if on-tree, remove it */
			if (mz->on_tree)
				__mem_cgroup_remove_exceeded(mz, mctz);
			/*
			 * Insert again. mz->usage_in_excess will be updated.
			 * If excess is 0, no tree ops.
			 */
			__mem_cgroup_insert_exceeded(mz, mctz, excess);
			spin_unlock_irqrestore(&mctz->lock, flags);
		}
	}
}

static void mem_cgroup_remove_from_trees(struct mem_cgroup *memcg)
{
	struct mem_cgroup_tree_per_node *mctz;
	struct mem_cgroup_per_node *mz;
	int nid;

	for_each_node(nid) {
		mz = mem_cgroup_nodeinfo(memcg, nid);
		mctz = soft_limit_tree_node(nid);
		if (mctz)
			mem_cgroup_remove_exceeded(mz, mctz);
	}
}

static struct mem_cgroup_per_node *
__mem_cgroup_largest_soft_limit_node(struct mem_cgroup_tree_per_node *mctz)
{
	struct mem_cgroup_per_node *mz;

retry:
	mz = NULL;
	if (!mctz->rb_rightmost)
		goto done;		/* Nothing to reclaim from */

	mz = rb_entry(mctz->rb_rightmost,
		      struct mem_cgroup_per_node, tree_node);
	/*
	 * Remove the node now but someone else can add it back,
	 * we will to add it back at the end of reclaim to its correct
	 * position in the tree.
	 */
	__mem_cgroup_remove_exceeded(mz, mctz);
	if (!soft_limit_excess(mz->memcg) ||
	    !css_tryget(&mz->memcg->css))
		goto retry;
done:
	return mz;
}

static struct mem_cgroup_per_node *
mem_cgroup_largest_soft_limit_node(struct mem_cgroup_tree_per_node *mctz)
{
	struct mem_cgroup_per_node *mz;

	spin_lock_irq(&mctz->lock);
	mz = __mem_cgroup_largest_soft_limit_node(mctz);
	spin_unlock_irq(&mctz->lock);
	return mz;
}

/**
 * __mod_memcg_state - update cgroup memory statistics
 * @memcg: the memory cgroup
 * @idx: the stat item - can be enum memcg_stat_item or enum node_stat_item
 * @val: delta to add to the counter, can be negative
 */
void __mod_memcg_state(struct mem_cgroup *memcg, int idx, int val)
{
	long x;

	if (mem_cgroup_disabled())
		return;

	x = val + __this_cpu_read(memcg->vmstats_percpu->stat[idx]);
	if (unlikely(abs(x) > MEMCG_CHARGE_BATCH)) {
		struct mem_cgroup *mi;

		/*
		 * Batch local counters to keep them in sync with
		 * the hierarchical ones.
		 */
		__this_cpu_add(memcg->vmstats_local->stat[idx], x);
		for (mi = memcg; mi; mi = parent_mem_cgroup(mi))
			atomic_long_add(x, &mi->vmstats[idx]);
		x = 0;
	}
	__this_cpu_write(memcg->vmstats_percpu->stat[idx], x);
}

static struct mem_cgroup_per_node *
parent_nodeinfo(struct mem_cgroup_per_node *pn, int nid)
{
	struct mem_cgroup *parent;

	parent = parent_mem_cgroup(pn->memcg);
	if (!parent)
		return NULL;
	return mem_cgroup_nodeinfo(parent, nid);
}

/**
 * __mod_lruvec_state - update lruvec memory statistics
 * @lruvec: the lruvec
 * @idx: the stat item
 * @val: delta to add to the counter, can be negative
 *
 * The lruvec is the intersection of the NUMA node and a cgroup. This
 * function updates the all three counters that are affected by a
 * change of state at this level: per-node, per-cgroup, per-lruvec.
 */
void __mod_lruvec_state(struct lruvec *lruvec, enum node_stat_item idx,
			int val)
{
	pg_data_t *pgdat = lruvec_pgdat(lruvec);
	struct mem_cgroup_per_node *pn;
	struct mem_cgroup *memcg;
	long x;

	/* Update node */
	__mod_node_page_state(pgdat, idx, val);

	if (mem_cgroup_disabled())
		return;

	pn = container_of(lruvec, struct mem_cgroup_per_node, lruvec);
	memcg = pn->memcg;

	/* Update memcg */
	__mod_memcg_state(memcg, idx, val);

	/* Update lruvec */
	__this_cpu_add(pn->lruvec_stat_local->count[idx], val);

	x = val + __this_cpu_read(pn->lruvec_stat_cpu->count[idx]);
	if (unlikely(abs(x) > MEMCG_CHARGE_BATCH)) {
		struct mem_cgroup_per_node *pi;

		for (pi = pn; pi; pi = parent_nodeinfo(pi, pgdat->node_id))
			atomic_long_add(x, &pi->lruvec_stat[idx]);
		x = 0;
	}
	__this_cpu_write(pn->lruvec_stat_cpu->count[idx], x);
}

void __mod_lruvec_slab_state(void *p, enum node_stat_item idx, int val)
{
	pg_data_t *pgdat = page_pgdat(virt_to_page(p));
	struct mem_cgroup *memcg;
	struct lruvec *lruvec;

	rcu_read_lock();
	memcg = mem_cgroup_from_obj(p);

	/* Untracked pages have no memcg, no lruvec. Update only the node */
	if (!memcg || memcg == root_mem_cgroup) {
		__mod_node_page_state(pgdat, idx, val);
	} else {
		lruvec = mem_cgroup_lruvec(memcg, pgdat);
		__mod_lruvec_state(lruvec, idx, val);
	}
	rcu_read_unlock();
}

void mod_memcg_obj_state(void *p, int idx, int val)
{
	struct mem_cgroup *memcg;

	rcu_read_lock();
	memcg = mem_cgroup_from_obj(p);
	if (memcg)
		mod_memcg_state(memcg, idx, val);
	rcu_read_unlock();
}

/**
 * __count_memcg_events - account VM events in a cgroup
 * @memcg: the memory cgroup
 * @idx: the event item
 * @count: the number of events that occured
 */
void __count_memcg_events(struct mem_cgroup *memcg, enum vm_event_item idx,
			  unsigned long count)
{
	unsigned long x;

	if (mem_cgroup_disabled())
		return;

	x = count + __this_cpu_read(memcg->vmstats_percpu->events[idx]);
	if (unlikely(x > MEMCG_CHARGE_BATCH)) {
		struct mem_cgroup *mi;

		/*
		 * Batch local counters to keep them in sync with
		 * the hierarchical ones.
		 */
		__this_cpu_add(memcg->vmstats_local->events[idx], x);
		for (mi = memcg; mi; mi = parent_mem_cgroup(mi))
			atomic_long_add(x, &mi->vmevents[idx]);
		x = 0;
	}
	__this_cpu_write(memcg->vmstats_percpu->events[idx], x);
}

static unsigned long memcg_events(struct mem_cgroup *memcg, int event)
{
	return atomic_long_read(&memcg->vmevents[event]);
}

static unsigned long memcg_events_local(struct mem_cgroup *memcg, int event)
{
	long x = 0;
	int cpu;

	for_each_possible_cpu(cpu)
		x += per_cpu(memcg->vmstats_local->events[event], cpu);
	return x;
}

static void mem_cgroup_charge_statistics(struct mem_cgroup *memcg,
					 struct page *page,
					 bool compound, int nr_pages)
{
	/*
	 * Here, RSS means 'mapped anon' and anon's SwapCache. Shmem/tmpfs is
	 * counted as CACHE even if it's on ANON LRU.
	 */
	if (PageAnon(page))
		__mod_memcg_state(memcg, MEMCG_RSS, nr_pages);
	else {
		__mod_memcg_state(memcg, MEMCG_CACHE, nr_pages);
		if (PageSwapBacked(page))
			__mod_memcg_state(memcg, NR_SHMEM, nr_pages);
	}

	if (compound) {
		VM_BUG_ON_PAGE(!PageTransHuge(page), page);
		__mod_memcg_state(memcg, MEMCG_RSS_HUGE, nr_pages);
	}

	/* pagein of a big page is an event. So, ignore page size */
	if (nr_pages > 0)
		__count_memcg_events(memcg, PGPGIN, 1);
	else {
		__count_memcg_events(memcg, PGPGOUT, 1);
		nr_pages = -nr_pages; /* for event */
	}

	__this_cpu_add(memcg->vmstats_percpu->nr_page_events, nr_pages);
}

static bool mem_cgroup_event_ratelimit(struct mem_cgroup *memcg,
				       enum mem_cgroup_events_target target)
{
	unsigned long val, next;

	val = __this_cpu_read(memcg->vmstats_percpu->nr_page_events);
	next = __this_cpu_read(memcg->vmstats_percpu->targets[target]);
	/* from time_after() in jiffies.h */
	if ((long)(next - val) < 0) {
		switch (target) {
		case MEM_CGROUP_TARGET_THRESH:
			next = val + THRESHOLDS_EVENTS_TARGET;
			break;
		case MEM_CGROUP_TARGET_SOFTLIMIT:
			next = val + SOFTLIMIT_EVENTS_TARGET;
			break;
		default:
			break;
		}
		__this_cpu_write(memcg->vmstats_percpu->targets[target], next);
		return true;
	}
	return false;
}

/*
 * Check events in order.
 *
 */
static void memcg_check_events(struct mem_cgroup *memcg, struct page *page)
{
	/* threshold event is triggered in finer grain than soft limit */
	if (unlikely(mem_cgroup_event_ratelimit(memcg,
						MEM_CGROUP_TARGET_THRESH))) {
		bool do_softlimit;

		do_softlimit = mem_cgroup_event_ratelimit(memcg,
						MEM_CGROUP_TARGET_SOFTLIMIT);
		mem_cgroup_threshold(memcg);
		if (unlikely(do_softlimit))
			mem_cgroup_update_tree(memcg, page);
	}
}

struct mem_cgroup *mem_cgroup_from_task(struct task_struct *p)
{
	/*
	 * mm_update_next_owner() may clear mm->owner to NULL
	 * if it races with swapoff, page migration, etc.
	 * So this can be called with p == NULL.
	 */
	if (unlikely(!p))
		return NULL;

	return mem_cgroup_from_css(task_css(p, memory_cgrp_id));
}
EXPORT_SYMBOL(mem_cgroup_from_task);

/**
 * get_mem_cgroup_from_mm: Obtain a reference on given mm_struct's memcg.
 * @mm: mm from which memcg should be extracted. It can be NULL.
 *
 * Obtain a reference on mm->memcg and returns it if successful. Otherwise
 * root_mem_cgroup is returned. However if mem_cgroup is disabled, NULL is
 * returned.
 */
struct mem_cgroup *get_mem_cgroup_from_mm(struct mm_struct *mm)
{
	struct mem_cgroup *memcg;

	if (mem_cgroup_disabled())
		return NULL;

	rcu_read_lock();
	do {
		/*
		 * Page cache insertions can happen withou an
		 * actual mm context, e.g. during disk probing
		 * on boot, loopback IO, acct() writes etc.
		 */
		if (unlikely(!mm))
			memcg = root_mem_cgroup;
		else {
			memcg = mem_cgroup_from_task(rcu_dereference(mm->owner));
			if (unlikely(!memcg))
				memcg = root_mem_cgroup;
		}
	} while (!css_tryget(&memcg->css));
	rcu_read_unlock();
	return memcg;
}
EXPORT_SYMBOL(get_mem_cgroup_from_mm);

/**
 * get_mem_cgroup_from_page: Obtain a reference on given page's memcg.
 * @page: page from which memcg should be extracted.
 *
 * Obtain a reference on page->memcg and returns it if successful. Otherwise
 * root_mem_cgroup is returned.
 */
struct mem_cgroup *get_mem_cgroup_from_page(struct page *page)
{
	struct mem_cgroup *memcg = page->mem_cgroup;

	if (mem_cgroup_disabled())
		return NULL;

	rcu_read_lock();
	/* Page should not get uncharged and freed memcg under us. */
	if (!memcg || WARN_ON_ONCE(!css_tryget(&memcg->css)))
		memcg = root_mem_cgroup;
	rcu_read_unlock();
	return memcg;
}
EXPORT_SYMBOL(get_mem_cgroup_from_page);

/**
 * If current->active_memcg is non-NULL, do not fallback to current->mm->memcg.
 */
static __always_inline struct mem_cgroup *get_mem_cgroup_from_current(void)
{
	if (unlikely(current->active_memcg)) {
		struct mem_cgroup *memcg;

		rcu_read_lock();
		/* current->active_memcg must hold a ref. */
		if (WARN_ON_ONCE(!css_tryget(&current->active_memcg->css)))
			memcg = root_mem_cgroup;
		else
			memcg = current->active_memcg;
		rcu_read_unlock();
		return memcg;
	}
	return get_mem_cgroup_from_mm(current->mm);
}

/**
 * mem_cgroup_iter - iterate over memory cgroup hierarchy
 * @root: hierarchy root
 * @prev: previously returned memcg, NULL on first invocation
 * @reclaim: cookie for shared reclaim walks, NULL for full walks
 *
 * Returns references to children of the hierarchy below @root, or
 * @root itself, or %NULL after a full round-trip.
 *
 * Caller must pass the return value in @prev on subsequent
 * invocations for reference counting, or use mem_cgroup_iter_break()
 * to cancel a hierarchy walk before the round-trip is complete.
 *
 * Reclaimers can specify a node and a priority level in @reclaim to
 * divide up the memcgs in the hierarchy among all concurrent
 * reclaimers operating on the same node and priority.
 */
struct mem_cgroup *mem_cgroup_iter(struct mem_cgroup *root,
				   struct mem_cgroup *prev,
				   struct mem_cgroup_reclaim_cookie *reclaim)
{
	struct mem_cgroup_reclaim_iter *uninitialized_var(iter);
	struct cgroup_subsys_state *css = NULL;
	struct mem_cgroup *memcg = NULL;
	struct mem_cgroup *pos = NULL;

	if (mem_cgroup_disabled())
		return NULL;

	if (!root)
		root = root_mem_cgroup;

	if (prev && !reclaim)
		pos = prev;

	if (!root->use_hierarchy && root != root_mem_cgroup) {
		if (prev)
			goto out;
		return root;
	}

	rcu_read_lock();

	if (reclaim) {
		struct mem_cgroup_per_node *mz;

		mz = mem_cgroup_nodeinfo(root, reclaim->pgdat->node_id);
		iter = &mz->iter;

		if (prev && reclaim->generation != iter->generation)
			goto out_unlock;

		while (1) {
			pos = READ_ONCE(iter->position);
			if (!pos || css_tryget(&pos->css))
				break;
			/*
			 * css reference reached zero, so iter->position will
			 * be cleared by ->css_released. However, we should not
			 * rely on this happening soon, because ->css_released
			 * is called from a work queue, and by busy-waiting we
			 * might block it. So we clear iter->position right
			 * away.
			 */
			(void)cmpxchg(&iter->position, pos, NULL);
		}
	}

	if (pos)
		css = &pos->css;

	for (;;) {
		css = css_next_descendant_pre(css, &root->css);
		if (!css) {
			/*
			 * Reclaimers share the hierarchy walk, and a
			 * new one might jump in right at the end of
			 * the hierarchy - make sure they see at least
			 * one group and restart from the beginning.
			 */
			if (!prev)
				continue;
			break;
		}

		/*
		 * Verify the css and acquire a reference.  The root
		 * is provided by the caller, so we know it's alive
		 * and kicking, and don't take an extra reference.
		 */
		memcg = mem_cgroup_from_css(css);

		if (css == &root->css)
			break;

		if (css_tryget(css))
			break;

		memcg = NULL;
	}

	if (reclaim) {
		/*
		 * The position could have already been updated by a competing
		 * thread, so check that the value hasn't changed since we read
		 * it to avoid reclaiming from the same cgroup twice.
		 */
		(void)cmpxchg(&iter->position, pos, memcg);

		if (pos)
			css_put(&pos->css);

		if (!memcg)
			iter->generation++;
		else if (!prev)
			reclaim->generation = iter->generation;
	}

out_unlock:
	rcu_read_unlock();
out:
	if (prev && prev != root)
		css_put(&prev->css);

	return memcg;
}

/**
 * mem_cgroup_iter_break - abort a hierarchy walk prematurely
 * @root: hierarchy root
 * @prev: last visited hierarchy member as returned by mem_cgroup_iter()
 */
void mem_cgroup_iter_break(struct mem_cgroup *root,
			   struct mem_cgroup *prev)
{
	if (!root)
		root = root_mem_cgroup;
	if (prev && prev != root)
		css_put(&prev->css);
}

static void __invalidate_reclaim_iterators(struct mem_cgroup *from,
					struct mem_cgroup *dead_memcg)
{
	struct mem_cgroup_reclaim_iter *iter;
	struct mem_cgroup_per_node *mz;
	int nid;

	for_each_node(nid) {
		mz = mem_cgroup_nodeinfo(from, nid);
		iter = &mz->iter;
		cmpxchg(&iter->position, dead_memcg, NULL);
	}
}

static void invalidate_reclaim_iterators(struct mem_cgroup *dead_memcg)
{
	struct mem_cgroup *memcg = dead_memcg;
	struct mem_cgroup *last;

	do {
		__invalidate_reclaim_iterators(memcg, dead_memcg);
		last = memcg;
	} while ((memcg = parent_mem_cgroup(memcg)));

	/*
	 * When cgruop1 non-hierarchy mode is used,
	 * parent_mem_cgroup() does not walk all the way up to the
	 * cgroup root (root_mem_cgroup). So we have to handle
	 * dead_memcg from cgroup root separately.
	 */
	if (last != root_mem_cgroup)
		__invalidate_reclaim_iterators(root_mem_cgroup,
						dead_memcg);
}

/**
 * mem_cgroup_scan_tasks - iterate over tasks of a memory cgroup hierarchy
 * @memcg: hierarchy root
 * @fn: function to call for each task
 * @arg: argument passed to @fn
 *
 * This function iterates over tasks attached to @memcg or to any of its
 * descendants and calls @fn for each task. If @fn returns a non-zero
 * value, the function breaks the iteration loop and returns the value.
 * Otherwise, it will iterate over all tasks and return 0.
 *
 * This function must not be called for the root memory cgroup.
 */
int mem_cgroup_scan_tasks(struct mem_cgroup *memcg,
			  int (*fn)(struct task_struct *, void *), void *arg)
{
	struct mem_cgroup *iter;
	int ret = 0;

	BUG_ON(memcg == root_mem_cgroup);

	for_each_mem_cgroup_tree(iter, memcg) {
		struct css_task_iter it;
		struct task_struct *task;

		css_task_iter_start(&iter->css, CSS_TASK_ITER_PROCS, &it);
		while (!ret && (task = css_task_iter_next(&it)))
			ret = fn(task, arg);
		css_task_iter_end(&it);
		if (ret) {
			mem_cgroup_iter_break(memcg, iter);
			break;
		}
	}
	return ret;
}

/**
 * mem_cgroup_page_lruvec - return lruvec for isolating/putting an LRU page
 * @page: the page
 * @pgdat: pgdat of the page
 *
 * This function is only safe when following the LRU page isolation
 * and putback protocol: the LRU lock must be held, and the page must
 * either be PageLRU() or the caller must have isolated/allocated it.
 */
struct lruvec *mem_cgroup_page_lruvec(struct page *page, struct pglist_data *pgdat)
{
	struct mem_cgroup_per_node *mz;
	struct mem_cgroup *memcg;
	struct lruvec *lruvec;

	if (mem_cgroup_disabled()) {
		lruvec = &pgdat->__lruvec;
		goto out;
	}

	memcg = page->mem_cgroup;
	/*
	 * Swapcache readahead pages are added to the LRU - and
	 * possibly migrated - before they are charged.
	 */
	if (!memcg)
		memcg = root_mem_cgroup;

	mz = mem_cgroup_page_nodeinfo(memcg, page);
	lruvec = &mz->lruvec;
out:
	/*
	 * Since a node can be onlined after the mem_cgroup was created,
	 * we have to be prepared to initialize lruvec->zone here;
	 * and if offlined then reonlined, we need to reinitialize it.
	 */
	if (unlikely(lruvec->pgdat != pgdat))
		lruvec->pgdat = pgdat;
	return lruvec;
}

/**
 * mem_cgroup_update_lru_size - account for adding or removing an lru page
 * @lruvec: mem_cgroup per zone lru vector
 * @lru: index of lru list the page is sitting on
 * @zid: zone id of the accounted pages
 * @nr_pages: positive when adding or negative when removing
 *
 * This function must be called under lru_lock, just before a page is added
 * to or just after a page is removed from an lru list (that ordering being
 * so as to allow it to check that lru_size 0 is consistent with list_empty).
 */
void mem_cgroup_update_lru_size(struct lruvec *lruvec, enum lru_list lru,
				int zid, int nr_pages)
{
	struct mem_cgroup_per_node *mz;
	unsigned long *lru_size;
	long size;

	if (mem_cgroup_disabled())
		return;

	mz = container_of(lruvec, struct mem_cgroup_per_node, lruvec);
	lru_size = &mz->lru_zone_size[zid][lru];

	if (nr_pages < 0)
		*lru_size += nr_pages;

	size = *lru_size;
	if (WARN_ONCE(size < 0,
		"%s(%p, %d, %d): lru_size %ld\n",
		__func__, lruvec, lru, nr_pages, size)) {
		VM_BUG_ON(1);
		*lru_size = 0;
	}

	if (nr_pages > 0)
		*lru_size += nr_pages;
}

/**
 * mem_cgroup_margin - calculate chargeable space of a memory cgroup
 * @memcg: the memory cgroup
 *
 * Returns the maximum amount of memory @mem can be charged with, in
 * pages.
 */
static unsigned long mem_cgroup_margin(struct mem_cgroup *memcg)
{
	unsigned long margin = 0;
	unsigned long count;
	unsigned long limit;

	count = page_counter_read(&memcg->memory);
	limit = READ_ONCE(memcg->memory.max);
	if (count < limit)
		margin = limit - count;

	if (do_memsw_account()) {
		count = page_counter_read(&memcg->memsw);
		limit = READ_ONCE(memcg->memsw.max);
		if (count <= limit)
			margin = min(margin, limit - count);
		else
			margin = 0;
	}

	return margin;
}

/*
 * A routine for checking "mem" is under move_account() or not.
 *
 * Checking a cgroup is mc.from or mc.to or under hierarchy of
 * moving cgroups. This is for waiting at high-memory pressure
 * caused by "move".
 */
static bool mem_cgroup_under_move(struct mem_cgroup *memcg)
{
	struct mem_cgroup *from;
	struct mem_cgroup *to;
	bool ret = false;
	/*
	 * Unlike task_move routines, we access mc.to, mc.from not under
	 * mutual exclusion by cgroup_mutex. Here, we take spinlock instead.
	 */
	spin_lock(&mc.lock);
	from = mc.from;
	to = mc.to;
	if (!from)
		goto unlock;

	ret = mem_cgroup_is_descendant(from, memcg) ||
		mem_cgroup_is_descendant(to, memcg);
unlock:
	spin_unlock(&mc.lock);
	return ret;
}

static bool mem_cgroup_wait_acct_move(struct mem_cgroup *memcg)
{
	if (mc.moving_task && current != mc.moving_task) {
		if (mem_cgroup_under_move(memcg)) {
			DEFINE_WAIT(wait);
			prepare_to_wait(&mc.waitq, &wait, TASK_INTERRUPTIBLE);
			/* moving charge context might have finished. */
			if (mc.moving_task)
				schedule();
			finish_wait(&mc.waitq, &wait);
			return true;
		}
	}
	return false;
}

static char *memory_stat_format(struct mem_cgroup *memcg)
{
	struct seq_buf s;
	int i;

	seq_buf_init(&s, kmalloc(PAGE_SIZE, GFP_KERNEL), PAGE_SIZE);
	if (!s.buffer)
		return NULL;

	/*
	 * Provide statistics on the state of the memory subsystem as
	 * well as cumulative event counters that show past behavior.
	 *
	 * This list is ordered following a combination of these gradients:
	 * 1) generic big picture -> specifics and details
	 * 2) reflecting userspace activity -> reflecting kernel heuristics
	 *
	 * Current memory state:
	 */

	seq_buf_printf(&s, "anon %llu\n",
		       (u64)memcg_page_state(memcg, MEMCG_RSS) *
		       PAGE_SIZE);
	seq_buf_printf(&s, "file %llu\n",
		       (u64)memcg_page_state(memcg, MEMCG_CACHE) *
		       PAGE_SIZE);
	seq_buf_printf(&s, "kernel_stack %llu\n",
		       (u64)memcg_page_state(memcg, MEMCG_KERNEL_STACK_KB) *
		       1024);
	seq_buf_printf(&s, "slab %llu\n",
		       (u64)(memcg_page_state(memcg, NR_SLAB_RECLAIMABLE) +
			     memcg_page_state(memcg, NR_SLAB_UNRECLAIMABLE)) *
		       PAGE_SIZE);
	seq_buf_printf(&s, "sock %llu\n",
		       (u64)memcg_page_state(memcg, MEMCG_SOCK) *
		       PAGE_SIZE);

	seq_buf_printf(&s, "shmem %llu\n",
		       (u64)memcg_page_state(memcg, NR_SHMEM) *
		       PAGE_SIZE);
	seq_buf_printf(&s, "file_mapped %llu\n",
		       (u64)memcg_page_state(memcg, NR_FILE_MAPPED) *
		       PAGE_SIZE);
	seq_buf_printf(&s, "file_dirty %llu\n",
		       (u64)memcg_page_state(memcg, NR_FILE_DIRTY) *
		       PAGE_SIZE);
	seq_buf_printf(&s, "file_writeback %llu\n",
		       (u64)memcg_page_state(memcg, NR_WRITEBACK) *
		       PAGE_SIZE);

	/*
	 * TODO: We should eventually replace our own MEMCG_RSS_HUGE counter
	 * with the NR_ANON_THP vm counter, but right now it's a pain in the
	 * arse because it requires migrating the work out of rmap to a place
	 * where the page->mem_cgroup is set up and stable.
	 */
	seq_buf_printf(&s, "anon_thp %llu\n",
		       (u64)memcg_page_state(memcg, MEMCG_RSS_HUGE) *
		       PAGE_SIZE);

	for (i = 0; i < NR_LRU_LISTS; i++)
		seq_buf_printf(&s, "%s %llu\n", lru_list_name(i),
			       (u64)memcg_page_state(memcg, NR_LRU_BASE + i) *
			       PAGE_SIZE);

	seq_buf_printf(&s, "slab_reclaimable %llu\n",
		       (u64)memcg_page_state(memcg, NR_SLAB_RECLAIMABLE) *
		       PAGE_SIZE);
	seq_buf_printf(&s, "slab_unreclaimable %llu\n",
		       (u64)memcg_page_state(memcg, NR_SLAB_UNRECLAIMABLE) *
		       PAGE_SIZE);

	/* Accumulated memory events */

	seq_buf_printf(&s, "%s %lu\n", vm_event_name(PGFAULT),
		       memcg_events(memcg, PGFAULT));
	seq_buf_printf(&s, "%s %lu\n", vm_event_name(PGMAJFAULT),
		       memcg_events(memcg, PGMAJFAULT));

	seq_buf_printf(&s, "workingset_refault %lu\n",
		       memcg_page_state(memcg, WORKINGSET_REFAULT));
	seq_buf_printf(&s, "workingset_activate %lu\n",
		       memcg_page_state(memcg, WORKINGSET_ACTIVATE));
	seq_buf_printf(&s, "workingset_nodereclaim %lu\n",
		       memcg_page_state(memcg, WORKINGSET_NODERECLAIM));

	seq_buf_printf(&s, "%s %lu\n",  vm_event_name(PGREFILL),
		       memcg_events(memcg, PGREFILL));
	seq_buf_printf(&s, "pgscan %lu\n",
		       memcg_events(memcg, PGSCAN_KSWAPD) +
		       memcg_events(memcg, PGSCAN_DIRECT));
	seq_buf_printf(&s, "pgsteal %lu\n",
		       memcg_events(memcg, PGSTEAL_KSWAPD) +
		       memcg_events(memcg, PGSTEAL_DIRECT));
	seq_buf_printf(&s, "%s %lu\n", vm_event_name(PGACTIVATE),
		       memcg_events(memcg, PGACTIVATE));
	seq_buf_printf(&s, "%s %lu\n", vm_event_name(PGDEACTIVATE),
		       memcg_events(memcg, PGDEACTIVATE));
	seq_buf_printf(&s, "%s %lu\n", vm_event_name(PGLAZYFREE),
		       memcg_events(memcg, PGLAZYFREE));
	seq_buf_printf(&s, "%s %lu\n", vm_event_name(PGLAZYFREED),
		       memcg_events(memcg, PGLAZYFREED));

#ifdef CONFIG_TRANSPARENT_HUGEPAGE
	seq_buf_printf(&s, "%s %lu\n", vm_event_name(THP_FAULT_ALLOC),
		       memcg_events(memcg, THP_FAULT_ALLOC));
	seq_buf_printf(&s, "%s %lu\n", vm_event_name(THP_COLLAPSE_ALLOC),
		       memcg_events(memcg, THP_COLLAPSE_ALLOC));
#endif /* CONFIG_TRANSPARENT_HUGEPAGE */

	/* The above should easily fit into one page */
	WARN_ON_ONCE(seq_buf_has_overflowed(&s));

	return s.buffer;
}

#define K(x) ((x) << (PAGE_SHIFT-10))
/**
 * mem_cgroup_print_oom_context: Print OOM information relevant to
 * memory controller.
 * @memcg: The memory cgroup that went over limit
 * @p: Task that is going to be killed
 *
 * NOTE: @memcg and @p's mem_cgroup can be different when hierarchy is
 * enabled
 */
void mem_cgroup_print_oom_context(struct mem_cgroup *memcg, struct task_struct *p)
{
	rcu_read_lock();

	if (memcg) {
		pr_cont(",oom_memcg=");
		pr_cont_cgroup_path(memcg->css.cgroup);
	} else
		pr_cont(",global_oom");
	if (p) {
		pr_cont(",task_memcg=");
		pr_cont_cgroup_path(task_cgroup(p, memory_cgrp_id));
	}
	rcu_read_unlock();
}

/**
 * mem_cgroup_print_oom_meminfo: Print OOM memory information relevant to
 * memory controller.
 * @memcg: The memory cgroup that went over limit
 */
void mem_cgroup_print_oom_meminfo(struct mem_cgroup *memcg)
{
	char *buf;

	pr_info("memory: usage %llukB, limit %llukB, failcnt %lu\n",
		K((u64)page_counter_read(&memcg->memory)),
		K((u64)READ_ONCE(memcg->memory.max)), memcg->memory.failcnt);
	if (cgroup_subsys_on_dfl(memory_cgrp_subsys))
		pr_info("swap: usage %llukB, limit %llukB, failcnt %lu\n",
			K((u64)page_counter_read(&memcg->swap)),
			K((u64)READ_ONCE(memcg->swap.max)), memcg->swap.failcnt);
	else {
		pr_info("memory+swap: usage %llukB, limit %llukB, failcnt %lu\n",
			K((u64)page_counter_read(&memcg->memsw)),
			K((u64)memcg->memsw.max), memcg->memsw.failcnt);
		pr_info("kmem: usage %llukB, limit %llukB, failcnt %lu\n",
			K((u64)page_counter_read(&memcg->kmem)),
			K((u64)memcg->kmem.max), memcg->kmem.failcnt);
	}

	pr_info("Memory cgroup stats for ");
	pr_cont_cgroup_path(memcg->css.cgroup);
	pr_cont(":");
	buf = memory_stat_format(memcg);
	if (!buf)
		return;
	pr_info("%s", buf);
	kfree(buf);
}

/*
 * Return the memory (and swap, if configured) limit for a memcg.
 */
unsigned long mem_cgroup_get_max(struct mem_cgroup *memcg)
{
	unsigned long max;

	max = READ_ONCE(memcg->memory.max);
	if (mem_cgroup_swappiness(memcg)) {
		unsigned long memsw_max;
		unsigned long swap_max;

		memsw_max = memcg->memsw.max;
		swap_max = READ_ONCE(memcg->swap.max);
		swap_max = min(swap_max, (unsigned long)total_swap_pages);
		max = min(max + swap_max, memsw_max);
	}
	return max;
}

unsigned long mem_cgroup_size(struct mem_cgroup *memcg)
{
	return page_counter_read(&memcg->memory);
}

static bool mem_cgroup_out_of_memory(struct mem_cgroup *memcg, gfp_t gfp_mask,
				     int order)
{
	struct oom_control oc = {
		.zonelist = NULL,
		.nodemask = NULL,
		.memcg = memcg,
		.gfp_mask = gfp_mask,
		.order = order,
	};
	bool ret;

	if (mutex_lock_killable(&oom_lock))
		return true;
	/*
	 * A few threads which were not waiting at mutex_lock_killable() can
	 * fail to bail out. Therefore, check again after holding oom_lock.
	 */
	ret = should_force_charge() || out_of_memory(&oc);
	mutex_unlock(&oom_lock);
	return ret;
}

static int mem_cgroup_soft_reclaim(struct mem_cgroup *root_memcg,
				   pg_data_t *pgdat,
				   gfp_t gfp_mask,
				   unsigned long *total_scanned)
{
	struct mem_cgroup *victim = NULL;
	int total = 0;
	int loop = 0;
	unsigned long excess;
	unsigned long nr_scanned;
	struct mem_cgroup_reclaim_cookie reclaim = {
		.pgdat = pgdat,
	};

	excess = soft_limit_excess(root_memcg);

	while (1) {
		victim = mem_cgroup_iter(root_memcg, victim, &reclaim);
		if (!victim) {
			loop++;
			if (loop >= 2) {
				/*
				 * If we have not been able to reclaim
				 * anything, it might because there are
				 * no reclaimable pages under this hierarchy
				 */
				if (!total)
					break;
				/*
				 * We want to do more targeted reclaim.
				 * excess >> 2 is not to excessive so as to
				 * reclaim too much, nor too less that we keep
				 * coming back to reclaim from this cgroup
				 */
				if (total >= (excess >> 2) ||
					(loop > MEM_CGROUP_MAX_RECLAIM_LOOPS))
					break;
			}
			continue;
		}
		total += mem_cgroup_shrink_node(victim, gfp_mask, false,
					pgdat, &nr_scanned);
		*total_scanned += nr_scanned;
		if (!soft_limit_excess(root_memcg))
			break;
	}
	mem_cgroup_iter_break(root_memcg, victim);
	return total;
}

#ifdef CONFIG_LOCKDEP
static struct lockdep_map memcg_oom_lock_dep_map = {
	.name = "memcg_oom_lock",
};
#endif

static DEFINE_SPINLOCK(memcg_oom_lock);

/*
 * Check OOM-Killer is already running under our hierarchy.
 * If someone is running, return false.
 */
static bool mem_cgroup_oom_trylock(struct mem_cgroup *memcg)
{
	struct mem_cgroup *iter, *failed = NULL;

	spin_lock(&memcg_oom_lock);

	for_each_mem_cgroup_tree(iter, memcg) {
		if (iter->oom_lock) {
			/*
			 * this subtree of our hierarchy is already locked
			 * so we cannot give a lock.
			 */
			failed = iter;
			mem_cgroup_iter_break(memcg, iter);
			break;
		} else
			iter->oom_lock = true;
	}

	if (failed) {
		/*
		 * OK, we failed to lock the whole subtree so we have
		 * to clean up what we set up to the failing subtree
		 */
		for_each_mem_cgroup_tree(iter, memcg) {
			if (iter == failed) {
				mem_cgroup_iter_break(memcg, iter);
				break;
			}
			iter->oom_lock = false;
		}
	} else
		mutex_acquire(&memcg_oom_lock_dep_map, 0, 1, _RET_IP_);

	spin_unlock(&memcg_oom_lock);

	return !failed;
}

static void mem_cgroup_oom_unlock(struct mem_cgroup *memcg)
{
	struct mem_cgroup *iter;

	spin_lock(&memcg_oom_lock);
	mutex_release(&memcg_oom_lock_dep_map, _RET_IP_);
	for_each_mem_cgroup_tree(iter, memcg)
		iter->oom_lock = false;
	spin_unlock(&memcg_oom_lock);
}

static void mem_cgroup_mark_under_oom(struct mem_cgroup *memcg)
{
	struct mem_cgroup *iter;

	spin_lock(&memcg_oom_lock);
	for_each_mem_cgroup_tree(iter, memcg)
		iter->under_oom++;
	spin_unlock(&memcg_oom_lock);
}

static void mem_cgroup_unmark_under_oom(struct mem_cgroup *memcg)
{
	struct mem_cgroup *iter;

	/*
	 * When a new child is created while the hierarchy is under oom,
	 * mem_cgroup_oom_lock() may not be called. Watch for underflow.
	 */
	spin_lock(&memcg_oom_lock);
	for_each_mem_cgroup_tree(iter, memcg)
		if (iter->under_oom > 0)
			iter->under_oom--;
	spin_unlock(&memcg_oom_lock);
}

static DECLARE_WAIT_QUEUE_HEAD(memcg_oom_waitq);

struct oom_wait_info {
	struct mem_cgroup *memcg;
	wait_queue_entry_t	wait;
};

static int memcg_oom_wake_function(wait_queue_entry_t *wait,
	unsigned mode, int sync, void *arg)
{
	struct mem_cgroup *wake_memcg = (struct mem_cgroup *)arg;
	struct mem_cgroup *oom_wait_memcg;
	struct oom_wait_info *oom_wait_info;

	oom_wait_info = container_of(wait, struct oom_wait_info, wait);
	oom_wait_memcg = oom_wait_info->memcg;

	if (!mem_cgroup_is_descendant(wake_memcg, oom_wait_memcg) &&
	    !mem_cgroup_is_descendant(oom_wait_memcg, wake_memcg))
		return 0;
	return autoremove_wake_function(wait, mode, sync, arg);
}

static void memcg_oom_recover(struct mem_cgroup *memcg)
{
	/*
	 * For the following lockless ->under_oom test, the only required
	 * guarantee is that it must see the state asserted by an OOM when
	 * this function is called as a result of userland actions
	 * triggered by the notification of the OOM.  This is trivially
	 * achieved by invoking mem_cgroup_mark_under_oom() before
	 * triggering notification.
	 */
	if (memcg && memcg->under_oom)
		__wake_up(&memcg_oom_waitq, TASK_NORMAL, 0, memcg);
}

enum oom_status {
	OOM_SUCCESS,
	OOM_FAILED,
	OOM_ASYNC,
	OOM_SKIPPED
};

static enum oom_status mem_cgroup_oom(struct mem_cgroup *memcg, gfp_t mask, int order)
{
	enum oom_status ret;
	bool locked;

	if (order > PAGE_ALLOC_COSTLY_ORDER)
		return OOM_SKIPPED;

	memcg_memory_event(memcg, MEMCG_OOM);

	/*
	 * We are in the middle of the charge context here, so we
	 * don't want to block when potentially sitting on a callstack
	 * that holds all kinds of filesystem and mm locks.
	 *
	 * cgroup1 allows disabling the OOM killer and waiting for outside
	 * handling until the charge can succeed; remember the context and put
	 * the task to sleep at the end of the page fault when all locks are
	 * released.
	 *
	 * On the other hand, in-kernel OOM killer allows for an async victim
	 * memory reclaim (oom_reaper) and that means that we are not solely
	 * relying on the oom victim to make a forward progress and we can
	 * invoke the oom killer here.
	 *
	 * Please note that mem_cgroup_out_of_memory might fail to find a
	 * victim and then we have to bail out from the charge path.
	 */
	if (memcg->oom_kill_disable) {
		if (!current->in_user_fault)
			return OOM_SKIPPED;
		css_get(&memcg->css);
		current->memcg_in_oom = memcg;
		current->memcg_oom_gfp_mask = mask;
		current->memcg_oom_order = order;

		return OOM_ASYNC;
	}

	mem_cgroup_mark_under_oom(memcg);

	locked = mem_cgroup_oom_trylock(memcg);

	if (locked)
		mem_cgroup_oom_notify(memcg);

	mem_cgroup_unmark_under_oom(memcg);
	if (mem_cgroup_out_of_memory(memcg, mask, order))
		ret = OOM_SUCCESS;
	else
		ret = OOM_FAILED;

	if (locked)
		mem_cgroup_oom_unlock(memcg);

	return ret;
}

/**
 * mem_cgroup_oom_synchronize - complete memcg OOM handling
 * @handle: actually kill/wait or just clean up the OOM state
 *
 * This has to be called at the end of a page fault if the memcg OOM
 * handler was enabled.
 *
 * Memcg supports userspace OOM handling where failed allocations must
 * sleep on a waitqueue until the userspace task resolves the
 * situation.  Sleeping directly in the charge context with all kinds
 * of locks held is not a good idea, instead we remember an OOM state
 * in the task and mem_cgroup_oom_synchronize() has to be called at
 * the end of the page fault to complete the OOM handling.
 *
 * Returns %true if an ongoing memcg OOM situation was detected and
 * completed, %false otherwise.
 */
bool mem_cgroup_oom_synchronize(bool handle)
{
	struct mem_cgroup *memcg = current->memcg_in_oom;
	struct oom_wait_info owait;
	bool locked;

	/* OOM is global, do not handle */
	if (!memcg)
		return false;

	if (!handle)
		goto cleanup;

	owait.memcg = memcg;
	owait.wait.flags = 0;
	owait.wait.func = memcg_oom_wake_function;
	owait.wait.private = current;
	INIT_LIST_HEAD(&owait.wait.entry);

	prepare_to_wait(&memcg_oom_waitq, &owait.wait, TASK_KILLABLE);
	mem_cgroup_mark_under_oom(memcg);

	locked = mem_cgroup_oom_trylock(memcg);

	if (locked)
		mem_cgroup_oom_notify(memcg);

	if (locked && !memcg->oom_kill_disable) {
		mem_cgroup_unmark_under_oom(memcg);
		finish_wait(&memcg_oom_waitq, &owait.wait);
		mem_cgroup_out_of_memory(memcg, current->memcg_oom_gfp_mask,
					 current->memcg_oom_order);
	} else {
		schedule();
		mem_cgroup_unmark_under_oom(memcg);
		finish_wait(&memcg_oom_waitq, &owait.wait);
	}

	if (locked) {
		mem_cgroup_oom_unlock(memcg);
		/*
		 * There is no guarantee that an OOM-lock contender
		 * sees the wakeups triggered by the OOM kill
		 * uncharges.  Wake any sleepers explicitely.
		 */
		memcg_oom_recover(memcg);
	}
cleanup:
	current->memcg_in_oom = NULL;
	css_put(&memcg->css);
	return true;
}

/**
 * mem_cgroup_get_oom_group - get a memory cgroup to clean up after OOM
 * @victim: task to be killed by the OOM killer
 * @oom_domain: memcg in case of memcg OOM, NULL in case of system-wide OOM
 *
 * Returns a pointer to a memory cgroup, which has to be cleaned up
 * by killing all belonging OOM-killable tasks.
 *
 * Caller has to call mem_cgroup_put() on the returned non-NULL memcg.
 */
struct mem_cgroup *mem_cgroup_get_oom_group(struct task_struct *victim,
					    struct mem_cgroup *oom_domain)
{
	struct mem_cgroup *oom_group = NULL;
	struct mem_cgroup *memcg;

	if (!cgroup_subsys_on_dfl(memory_cgrp_subsys))
		return NULL;

	if (!oom_domain)
		oom_domain = root_mem_cgroup;

	rcu_read_lock();

	memcg = mem_cgroup_from_task(victim);
	if (memcg == root_mem_cgroup)
		goto out;

	/*
	 * If the victim task has been asynchronously moved to a different
	 * memory cgroup, we might end up killing tasks outside oom_domain.
	 * In this case it's better to ignore memory.group.oom.
	 */
	if (unlikely(!mem_cgroup_is_descendant(memcg, oom_domain)))
		goto out;

	/*
	 * Traverse the memory cgroup hierarchy from the victim task's
	 * cgroup up to the OOMing cgroup (or root) to find the
	 * highest-level memory cgroup with oom.group set.
	 */
	for (; memcg; memcg = parent_mem_cgroup(memcg)) {
		if (memcg->oom_group)
			oom_group = memcg;

		if (memcg == oom_domain)
			break;
	}

	if (oom_group)
		css_get(&oom_group->css);
out:
	rcu_read_unlock();

	return oom_group;
}

void mem_cgroup_print_oom_group(struct mem_cgroup *memcg)
{
	pr_info("Tasks in ");
	pr_cont_cgroup_path(memcg->css.cgroup);
	pr_cont(" are going to be killed due to memory.oom.group set\n");
}

/**
 * lock_page_memcg - lock a page->mem_cgroup binding
 * @page: the page
 *
 * This function protects unlocked LRU pages from being moved to
 * another cgroup.
 *
 * It ensures lifetime of the returned memcg. Caller is responsible
 * for the lifetime of the page; __unlock_page_memcg() is available
 * when @page might get freed inside the locked section.
 */
struct mem_cgroup *lock_page_memcg(struct page *page)
{
	struct mem_cgroup *memcg;
	unsigned long flags;

	/*
	 * The RCU lock is held throughout the transaction.  The fast
	 * path can get away without acquiring the memcg->move_lock
	 * because page moving starts with an RCU grace period.
	 *
	 * The RCU lock also protects the memcg from being freed when
	 * the page state that is going to change is the only thing
	 * preventing the page itself from being freed. E.g. writeback
	 * doesn't hold a page reference and relies on PG_writeback to
	 * keep off truncation, migration and so forth.
         */
	rcu_read_lock();

	if (mem_cgroup_disabled())
		return NULL;
again:
	memcg = page->mem_cgroup;
	if (unlikely(!memcg))
		return NULL;

	if (atomic_read(&memcg->moving_account) <= 0)
		return memcg;

	spin_lock_irqsave(&memcg->move_lock, flags);
	if (memcg != page->mem_cgroup) {
		spin_unlock_irqrestore(&memcg->move_lock, flags);
		goto again;
	}

	/*
	 * When charge migration first begins, we can have locked and
	 * unlocked page stat updates happening concurrently.  Track
	 * the task who has the lock for unlock_page_memcg().
	 */
	memcg->move_lock_task = current;
	memcg->move_lock_flags = flags;

	return memcg;
}
EXPORT_SYMBOL(lock_page_memcg);

/**
 * __unlock_page_memcg - unlock and unpin a memcg
 * @memcg: the memcg
 *
 * Unlock and unpin a memcg returned by lock_page_memcg().
 */
void __unlock_page_memcg(struct mem_cgroup *memcg)
{
	if (memcg && memcg->move_lock_task == current) {
		unsigned long flags = memcg->move_lock_flags;

		memcg->move_lock_task = NULL;
		memcg->move_lock_flags = 0;

		spin_unlock_irqrestore(&memcg->move_lock, flags);
	}

	rcu_read_unlock();
}

/**
 * unlock_page_memcg - unlock a page->mem_cgroup binding
 * @page: the page
 */
void unlock_page_memcg(struct page *page)
{
	__unlock_page_memcg(page->mem_cgroup);
}
EXPORT_SYMBOL(unlock_page_memcg);

struct memcg_stock_pcp {
	struct mem_cgroup *cached; /* this never be root cgroup */
	unsigned int nr_pages;
	struct work_struct work;
	unsigned long flags;
#define FLUSHING_CACHED_CHARGE	0
};
static DEFINE_PER_CPU(struct memcg_stock_pcp, memcg_stock);
static DEFINE_MUTEX(percpu_charge_mutex);

/**
 * consume_stock: Try to consume stocked charge on this cpu.
 * @memcg: memcg to consume from.
 * @nr_pages: how many pages to charge.
 *
 * The charges will only happen if @memcg matches the current cpu's memcg
 * stock, and at least @nr_pages are available in that stock.  Failure to
 * service an allocation will refill the stock.
 *
 * returns true if successful, false otherwise.
 */
static bool consume_stock(struct mem_cgroup *memcg, unsigned int nr_pages)
{
	struct memcg_stock_pcp *stock;
	unsigned long flags;
	bool ret = false;

	if (nr_pages > MEMCG_CHARGE_BATCH)
		return ret;

	local_irq_save(flags);

	stock = this_cpu_ptr(&memcg_stock);
	if (memcg == stock->cached && stock->nr_pages >= nr_pages) {
		stock->nr_pages -= nr_pages;
		ret = true;
	}

	local_irq_restore(flags);

	return ret;
}

/*
 * Returns stocks cached in percpu and reset cached information.
 */
static void drain_stock(struct memcg_stock_pcp *stock)
{
	struct mem_cgroup *old = stock->cached;

	if (stock->nr_pages) {
		page_counter_uncharge(&old->memory, stock->nr_pages);
		if (do_memsw_account())
			page_counter_uncharge(&old->memsw, stock->nr_pages);
		css_put_many(&old->css, stock->nr_pages);
		stock->nr_pages = 0;
	}
	stock->cached = NULL;
}

static void drain_local_stock(struct work_struct *dummy)
{
	struct memcg_stock_pcp *stock;
	unsigned long flags;

	/*
	 * The only protection from memory hotplug vs. drain_stock races is
	 * that we always operate on local CPU stock here with IRQ disabled
	 */
	local_irq_save(flags);

	stock = this_cpu_ptr(&memcg_stock);
	drain_stock(stock);
	clear_bit(FLUSHING_CACHED_CHARGE, &stock->flags);

	local_irq_restore(flags);
}

/*
 * Cache charges(val) to local per_cpu area.
 * This will be consumed by consume_stock() function, later.
 */
static void refill_stock(struct mem_cgroup *memcg, unsigned int nr_pages)
{
	struct memcg_stock_pcp *stock;
	unsigned long flags;

	local_irq_save(flags);

	stock = this_cpu_ptr(&memcg_stock);
	if (stock->cached != memcg) { /* reset if necessary */
		drain_stock(stock);
		stock->cached = memcg;
	}
	stock->nr_pages += nr_pages;

	if (stock->nr_pages > MEMCG_CHARGE_BATCH)
		drain_stock(stock);

	local_irq_restore(flags);
}

/*
 * Drains all per-CPU charge caches for given root_memcg resp. subtree
 * of the hierarchy under it.
 */
static void drain_all_stock(struct mem_cgroup *root_memcg)
{
	int cpu, curcpu;

	/* If someone's already draining, avoid adding running more workers. */
	if (!mutex_trylock(&percpu_charge_mutex))
		return;
	/*
	 * Notify other cpus that system-wide "drain" is running
	 * We do not care about races with the cpu hotplug because cpu down
	 * as well as workers from this path always operate on the local
	 * per-cpu data. CPU up doesn't touch memcg_stock at all.
	 */
	curcpu = get_cpu();
	for_each_online_cpu(cpu) {
		struct memcg_stock_pcp *stock = &per_cpu(memcg_stock, cpu);
		struct mem_cgroup *memcg;
		bool flush = false;

		rcu_read_lock();
		memcg = stock->cached;
		if (memcg && stock->nr_pages &&
		    mem_cgroup_is_descendant(memcg, root_memcg))
			flush = true;
		rcu_read_unlock();

		if (flush &&
		    !test_and_set_bit(FLUSHING_CACHED_CHARGE, &stock->flags)) {
			if (cpu == curcpu)
				drain_local_stock(&stock->work);
			else
				schedule_work_on(cpu, &stock->work);
		}
	}
	put_cpu();
	mutex_unlock(&percpu_charge_mutex);
}

static int memcg_hotplug_cpu_dead(unsigned int cpu)
{
	struct memcg_stock_pcp *stock;
	struct mem_cgroup *memcg, *mi;

	stock = &per_cpu(memcg_stock, cpu);
	drain_stock(stock);

	for_each_mem_cgroup(memcg) {
		int i;

		for (i = 0; i < MEMCG_NR_STAT; i++) {
			int nid;
			long x;

			x = this_cpu_xchg(memcg->vmstats_percpu->stat[i], 0);
			if (x)
				for (mi = memcg; mi; mi = parent_mem_cgroup(mi))
					atomic_long_add(x, &memcg->vmstats[i]);

			if (i >= NR_VM_NODE_STAT_ITEMS)
				continue;

			for_each_node(nid) {
				struct mem_cgroup_per_node *pn;

				pn = mem_cgroup_nodeinfo(memcg, nid);
				x = this_cpu_xchg(pn->lruvec_stat_cpu->count[i], 0);
				if (x)
					do {
						atomic_long_add(x, &pn->lruvec_stat[i]);
					} while ((pn = parent_nodeinfo(pn, nid)));
			}
		}

		for (i = 0; i < NR_VM_EVENT_ITEMS; i++) {
			long x;

			x = this_cpu_xchg(memcg->vmstats_percpu->events[i], 0);
			if (x)
				for (mi = memcg; mi; mi = parent_mem_cgroup(mi))
					atomic_long_add(x, &memcg->vmevents[i]);
		}
	}

	return 0;
}

static void reclaim_high(struct mem_cgroup *memcg,
			 unsigned int nr_pages,
			 gfp_t gfp_mask)
{
	do {
		if (page_counter_read(&memcg->memory) <= READ_ONCE(memcg->high))
			continue;
		memcg_memory_event(memcg, MEMCG_HIGH);
		try_to_free_mem_cgroup_pages(memcg, nr_pages, gfp_mask, true);
	} while ((memcg = parent_mem_cgroup(memcg)) &&
		 !mem_cgroup_is_root(memcg));
}

static void high_work_func(struct work_struct *work)
{
	struct mem_cgroup *memcg;

	memcg = container_of(work, struct mem_cgroup, high_work);
	reclaim_high(memcg, MEMCG_CHARGE_BATCH, GFP_KERNEL);
}

/*
 * Clamp the maximum sleep time per allocation batch to 2 seconds. This is
 * enough to still cause a significant slowdown in most cases, while still
 * allowing diagnostics and tracing to proceed without becoming stuck.
 */
#define MEMCG_MAX_HIGH_DELAY_JIFFIES (2UL*HZ)

/*
 * When calculating the delay, we use these either side of the exponentiation to
 * maintain precision and scale to a reasonable number of jiffies (see the table
 * below.
 *
 * - MEMCG_DELAY_PRECISION_SHIFT: Extra precision bits while translating the
 *   overage ratio to a delay.
 * - MEMCG_DELAY_SCALING_SHIFT: The number of bits to scale down down the
 *   proposed penalty in order to reduce to a reasonable number of jiffies, and
 *   to produce a reasonable delay curve.
 *
 * MEMCG_DELAY_SCALING_SHIFT just happens to be a number that produces a
 * reasonable delay curve compared to precision-adjusted overage, not
 * penalising heavily at first, but still making sure that growth beyond the
 * limit penalises misbehaviour cgroups by slowing them down exponentially. For
 * example, with a high of 100 megabytes:
 *
 *  +-------+------------------------+
 *  | usage | time to allocate in ms |
 *  +-------+------------------------+
 *  | 100M  |                      0 |
 *  | 101M  |                      6 |
 *  | 102M  |                     25 |
 *  | 103M  |                     57 |
 *  | 104M  |                    102 |
 *  | 105M  |                    159 |
 *  | 106M  |                    230 |
 *  | 107M  |                    313 |
 *  | 108M  |                    409 |
 *  | 109M  |                    518 |
 *  | 110M  |                    639 |
 *  | 111M  |                    774 |
 *  | 112M  |                    921 |
 *  | 113M  |                   1081 |
 *  | 114M  |                   1254 |
 *  | 115M  |                   1439 |
 *  | 116M  |                   1638 |
 *  | 117M  |                   1849 |
 *  | 118M  |                   2000 |
 *  | 119M  |                   2000 |
 *  | 120M  |                   2000 |
 *  +-------+------------------------+
 */
 #define MEMCG_DELAY_PRECISION_SHIFT 20
 #define MEMCG_DELAY_SCALING_SHIFT 14

/*
 * Get the number of jiffies that we should penalise a mischievous cgroup which
 * is exceeding its memory.high by checking both it and its ancestors.
 */
static unsigned long calculate_high_delay(struct mem_cgroup *memcg,
					  unsigned int nr_pages)
{
	unsigned long penalty_jiffies;
	u64 max_overage = 0;

	do {
		unsigned long usage, high;
		u64 overage;

		usage = page_counter_read(&memcg->memory);
		high = READ_ONCE(memcg->high);

<<<<<<< HEAD
=======
		if (usage <= high)
			continue;

>>>>>>> 04d5ce62
		/*
		 * Prevent division by 0 in overage calculation by acting as if
		 * it was a threshold of 1 page
		 */
		high = max(high, 1UL);

		overage = usage - high;
		overage <<= MEMCG_DELAY_PRECISION_SHIFT;
		overage = div64_u64(overage, high);

		if (overage > max_overage)
			max_overage = overage;
	} while ((memcg = parent_mem_cgroup(memcg)) &&
		 !mem_cgroup_is_root(memcg));

	if (!max_overage)
		return 0;

	/*
	 * We use overage compared to memory.high to calculate the number of
	 * jiffies to sleep (penalty_jiffies). Ideally this value should be
	 * fairly lenient on small overages, and increasingly harsh when the
	 * memcg in question makes it clear that it has no intention of stopping
	 * its crazy behaviour, so we exponentially increase the delay based on
	 * overage amount.
	 */
	penalty_jiffies = max_overage * max_overage * HZ;
	penalty_jiffies >>= MEMCG_DELAY_PRECISION_SHIFT;
	penalty_jiffies >>= MEMCG_DELAY_SCALING_SHIFT;

	/*
	 * Factor in the task's own contribution to the overage, such that four
	 * N-sized allocations are throttled approximately the same as one
	 * 4N-sized allocation.
	 *
	 * MEMCG_CHARGE_BATCH pages is nominal, so work out how much smaller or
	 * larger the current charge patch is than that.
	 */
	penalty_jiffies = penalty_jiffies * nr_pages / MEMCG_CHARGE_BATCH;

	/*
	 * Clamp the max delay per usermode return so as to still keep the
	 * application moving forwards and also permit diagnostics, albeit
	 * extremely slowly.
	 */
	return min(penalty_jiffies, MEMCG_MAX_HIGH_DELAY_JIFFIES);
}

/*
 * Scheduled by try_charge() to be executed from the userland return path
 * and reclaims memory over the high limit.
 */
void mem_cgroup_handle_over_high(void)
{
	unsigned long penalty_jiffies;
	unsigned long pflags;
	unsigned int nr_pages = current->memcg_nr_pages_over_high;
	struct mem_cgroup *memcg;

	if (likely(!nr_pages))
		return;

	memcg = get_mem_cgroup_from_mm(current->mm);
	reclaim_high(memcg, nr_pages, GFP_KERNEL);
	current->memcg_nr_pages_over_high = 0;

	/*
	 * memory.high is breached and reclaim is unable to keep up. Throttle
	 * allocators proactively to slow down excessive growth.
	 */
	penalty_jiffies = calculate_high_delay(memcg, nr_pages);

	/*
	 * Don't sleep if the amount of jiffies this memcg owes us is so low
	 * that it's not even worth doing, in an attempt to be nice to those who
	 * go only a small amount over their memory.high value and maybe haven't
	 * been aggressively reclaimed enough yet.
	 */
	if (penalty_jiffies <= HZ / 100)
		goto out;

	/*
	 * If we exit early, we're guaranteed to die (since
	 * schedule_timeout_killable sets TASK_KILLABLE). This means we don't
	 * need to account for any ill-begotten jiffies to pay them off later.
	 */
	psi_memstall_enter(&pflags);
	schedule_timeout_killable(penalty_jiffies);
	psi_memstall_leave(&pflags);

out:
	css_put(&memcg->css);
}

static int try_charge(struct mem_cgroup *memcg, gfp_t gfp_mask,
		      unsigned int nr_pages)
{
	unsigned int batch = max(MEMCG_CHARGE_BATCH, nr_pages);
	int nr_retries = MEM_CGROUP_RECLAIM_RETRIES;
	struct mem_cgroup *mem_over_limit;
	struct page_counter *counter;
	unsigned long nr_reclaimed;
	bool may_swap = true;
	bool drained = false;
	enum oom_status oom_status;

	if (mem_cgroup_is_root(memcg))
		return 0;
retry:
	if (consume_stock(memcg, nr_pages))
		return 0;

	if (!do_memsw_account() ||
	    page_counter_try_charge(&memcg->memsw, batch, &counter)) {
		if (page_counter_try_charge(&memcg->memory, batch, &counter))
			goto done_restock;
		if (do_memsw_account())
			page_counter_uncharge(&memcg->memsw, batch);
		mem_over_limit = mem_cgroup_from_counter(counter, memory);
	} else {
		mem_over_limit = mem_cgroup_from_counter(counter, memsw);
		may_swap = false;
	}

	if (batch > nr_pages) {
		batch = nr_pages;
		goto retry;
	}

	/*
	 * Memcg doesn't have a dedicated reserve for atomic
	 * allocations. But like the global atomic pool, we need to
	 * put the burden of reclaim on regular allocation requests
	 * and let these go through as privileged allocations.
	 */
	if (gfp_mask & __GFP_ATOMIC)
		goto force;

	/*
	 * Unlike in global OOM situations, memcg is not in a physical
	 * memory shortage.  Allow dying and OOM-killed tasks to
	 * bypass the last charges so that they can exit quickly and
	 * free their memory.
	 */
	if (unlikely(should_force_charge()))
		goto force;

	/*
	 * Prevent unbounded recursion when reclaim operations need to
	 * allocate memory. This might exceed the limits temporarily,
	 * but we prefer facilitating memory reclaim and getting back
	 * under the limit over triggering OOM kills in these cases.
	 */
	if (unlikely(current->flags & PF_MEMALLOC))
		goto force;

	if (unlikely(task_in_memcg_oom(current)))
		goto nomem;

	if (!gfpflags_allow_blocking(gfp_mask))
		goto nomem;

	memcg_memory_event(mem_over_limit, MEMCG_MAX);

	nr_reclaimed = try_to_free_mem_cgroup_pages(mem_over_limit, nr_pages,
						    gfp_mask, may_swap);

	if (mem_cgroup_margin(mem_over_limit) >= nr_pages)
		goto retry;

	if (!drained) {
		drain_all_stock(mem_over_limit);
		drained = true;
		goto retry;
	}

	if (gfp_mask & __GFP_NORETRY)
		goto nomem;
	/*
	 * Even though the limit is exceeded at this point, reclaim
	 * may have been able to free some pages.  Retry the charge
	 * before killing the task.
	 *
	 * Only for regular pages, though: huge pages are rather
	 * unlikely to succeed so close to the limit, and we fall back
	 * to regular pages anyway in case of failure.
	 */
	if (nr_reclaimed && nr_pages <= (1 << PAGE_ALLOC_COSTLY_ORDER))
		goto retry;
	/*
	 * At task move, charge accounts can be doubly counted. So, it's
	 * better to wait until the end of task_move if something is going on.
	 */
	if (mem_cgroup_wait_acct_move(mem_over_limit))
		goto retry;

	if (nr_retries--)
		goto retry;

	if (gfp_mask & __GFP_RETRY_MAYFAIL)
		goto nomem;

	if (gfp_mask & __GFP_NOFAIL)
		goto force;

	if (fatal_signal_pending(current))
		goto force;

	/*
	 * keep retrying as long as the memcg oom killer is able to make
	 * a forward progress or bypass the charge if the oom killer
	 * couldn't make any progress.
	 */
	oom_status = mem_cgroup_oom(mem_over_limit, gfp_mask,
		       get_order(nr_pages * PAGE_SIZE));
	switch (oom_status) {
	case OOM_SUCCESS:
		nr_retries = MEM_CGROUP_RECLAIM_RETRIES;
		goto retry;
	case OOM_FAILED:
		goto force;
	default:
		goto nomem;
	}
nomem:
	if (!(gfp_mask & __GFP_NOFAIL))
		return -ENOMEM;
force:
	/*
	 * The allocation either can't fail or will lead to more memory
	 * being freed very soon.  Allow memory usage go over the limit
	 * temporarily by force charging it.
	 */
	page_counter_charge(&memcg->memory, nr_pages);
	if (do_memsw_account())
		page_counter_charge(&memcg->memsw, nr_pages);
	css_get_many(&memcg->css, nr_pages);

	return 0;

done_restock:
	css_get_many(&memcg->css, batch);
	if (batch > nr_pages)
		refill_stock(memcg, batch - nr_pages);

	/*
	 * If the hierarchy is above the normal consumption range, schedule
	 * reclaim on returning to userland.  We can perform reclaim here
	 * if __GFP_RECLAIM but let's always punt for simplicity and so that
	 * GFP_KERNEL can consistently be used during reclaim.  @memcg is
	 * not recorded as it most likely matches current's and won't
	 * change in the meantime.  As high limit is checked again before
	 * reclaim, the cost of mismatch is negligible.
	 */
	do {
		if (page_counter_read(&memcg->memory) > READ_ONCE(memcg->high)) {
			/* Don't bother a random interrupted task */
			if (in_interrupt()) {
				schedule_work(&memcg->high_work);
				break;
			}
			current->memcg_nr_pages_over_high += batch;
			set_notify_resume(current);
			break;
		}
	} while ((memcg = parent_mem_cgroup(memcg)));

	return 0;
}

static void cancel_charge(struct mem_cgroup *memcg, unsigned int nr_pages)
{
	if (mem_cgroup_is_root(memcg))
		return;

	page_counter_uncharge(&memcg->memory, nr_pages);
	if (do_memsw_account())
		page_counter_uncharge(&memcg->memsw, nr_pages);

	css_put_many(&memcg->css, nr_pages);
}

static void lock_page_lru(struct page *page, int *isolated)
{
	pg_data_t *pgdat = page_pgdat(page);

	spin_lock_irq(&pgdat->lru_lock);
	if (PageLRU(page)) {
		struct lruvec *lruvec;

		lruvec = mem_cgroup_page_lruvec(page, pgdat);
		ClearPageLRU(page);
		del_page_from_lru_list(page, lruvec, page_lru(page));
		*isolated = 1;
	} else
		*isolated = 0;
}

static void unlock_page_lru(struct page *page, int isolated)
{
	pg_data_t *pgdat = page_pgdat(page);

	if (isolated) {
		struct lruvec *lruvec;

		lruvec = mem_cgroup_page_lruvec(page, pgdat);
		VM_BUG_ON_PAGE(PageLRU(page), page);
		SetPageLRU(page);
		add_page_to_lru_list(page, lruvec, page_lru(page));
	}
	spin_unlock_irq(&pgdat->lru_lock);
}

static void commit_charge(struct page *page, struct mem_cgroup *memcg,
			  bool lrucare)
{
	int isolated;

	VM_BUG_ON_PAGE(page->mem_cgroup, page);

	/*
	 * In some cases, SwapCache and FUSE(splice_buf->radixtree), the page
	 * may already be on some other mem_cgroup's LRU.  Take care of it.
	 */
	if (lrucare)
		lock_page_lru(page, &isolated);

	/*
	 * Nobody should be changing or seriously looking at
	 * page->mem_cgroup at this point:
	 *
	 * - the page is uncharged
	 *
	 * - the page is off-LRU
	 *
	 * - an anonymous fault has exclusive page access, except for
	 *   a locked page table
	 *
	 * - a page cache insertion, a swapin fault, or a migration
	 *   have the page locked
	 */
	page->mem_cgroup = memcg;

	if (lrucare)
		unlock_page_lru(page, isolated);
}

#ifdef CONFIG_MEMCG_KMEM
/*
 * Returns a pointer to the memory cgroup to which the kernel object is charged.
 *
 * The caller must ensure the memcg lifetime, e.g. by taking rcu_read_lock(),
 * cgroup_mutex, etc.
 */
struct mem_cgroup *mem_cgroup_from_obj(void *p)
{
	struct page *page;

	if (mem_cgroup_disabled())
		return NULL;

	page = virt_to_head_page(p);

	/*
	 * Slab pages don't have page->mem_cgroup set because corresponding
	 * kmem caches can be reparented during the lifetime. That's why
	 * memcg_from_slab_page() should be used instead.
	 */
	if (PageSlab(page))
		return memcg_from_slab_page(page);

	/* All other pages use page->mem_cgroup */
	return page->mem_cgroup;
}

static int memcg_alloc_cache_id(void)
{
	int id, size;
	int err;

	id = ida_simple_get(&memcg_cache_ida,
			    0, MEMCG_CACHES_MAX_SIZE, GFP_KERNEL);
	if (id < 0)
		return id;

	if (id < memcg_nr_cache_ids)
		return id;

	/*
	 * There's no space for the new id in memcg_caches arrays,
	 * so we have to grow them.
	 */
	down_write(&memcg_cache_ids_sem);

	size = 2 * (id + 1);
	if (size < MEMCG_CACHES_MIN_SIZE)
		size = MEMCG_CACHES_MIN_SIZE;
	else if (size > MEMCG_CACHES_MAX_SIZE)
		size = MEMCG_CACHES_MAX_SIZE;

	err = memcg_update_all_caches(size);
	if (!err)
		err = memcg_update_all_list_lrus(size);
	if (!err)
		memcg_nr_cache_ids = size;

	up_write(&memcg_cache_ids_sem);

	if (err) {
		ida_simple_remove(&memcg_cache_ida, id);
		return err;
	}
	return id;
}

static void memcg_free_cache_id(int id)
{
	ida_simple_remove(&memcg_cache_ida, id);
}

struct memcg_kmem_cache_create_work {
	struct mem_cgroup *memcg;
	struct kmem_cache *cachep;
	struct work_struct work;
};

static void memcg_kmem_cache_create_func(struct work_struct *w)
{
	struct memcg_kmem_cache_create_work *cw =
		container_of(w, struct memcg_kmem_cache_create_work, work);
	struct mem_cgroup *memcg = cw->memcg;
	struct kmem_cache *cachep = cw->cachep;

	memcg_create_kmem_cache(memcg, cachep);

	css_put(&memcg->css);
	kfree(cw);
}

/*
 * Enqueue the creation of a per-memcg kmem_cache.
 */
static void memcg_schedule_kmem_cache_create(struct mem_cgroup *memcg,
					       struct kmem_cache *cachep)
{
	struct memcg_kmem_cache_create_work *cw;

	if (!css_tryget_online(&memcg->css))
		return;

	cw = kmalloc(sizeof(*cw), GFP_NOWAIT | __GFP_NOWARN);
	if (!cw)
		return;

	cw->memcg = memcg;
	cw->cachep = cachep;
	INIT_WORK(&cw->work, memcg_kmem_cache_create_func);

	queue_work(memcg_kmem_cache_wq, &cw->work);
}

static inline bool memcg_kmem_bypass(void)
{
	if (in_interrupt() || !current->mm || (current->flags & PF_KTHREAD))
		return true;
	return false;
}

/**
 * memcg_kmem_get_cache: select the correct per-memcg cache for allocation
 * @cachep: the original global kmem cache
 *
 * Return the kmem_cache we're supposed to use for a slab allocation.
 * We try to use the current memcg's version of the cache.
 *
 * If the cache does not exist yet, if we are the first user of it, we
 * create it asynchronously in a workqueue and let the current allocation
 * go through with the original cache.
 *
 * This function takes a reference to the cache it returns to assure it
 * won't get destroyed while we are working with it. Once the caller is
 * done with it, memcg_kmem_put_cache() must be called to release the
 * reference.
 */
struct kmem_cache *memcg_kmem_get_cache(struct kmem_cache *cachep)
{
	struct mem_cgroup *memcg;
	struct kmem_cache *memcg_cachep;
	struct memcg_cache_array *arr;
	int kmemcg_id;

	VM_BUG_ON(!is_root_cache(cachep));

	if (memcg_kmem_bypass())
		return cachep;

	rcu_read_lock();

	if (unlikely(current->active_memcg))
		memcg = current->active_memcg;
	else
		memcg = mem_cgroup_from_task(current);

	if (!memcg || memcg == root_mem_cgroup)
		goto out_unlock;

	kmemcg_id = READ_ONCE(memcg->kmemcg_id);
	if (kmemcg_id < 0)
		goto out_unlock;

	arr = rcu_dereference(cachep->memcg_params.memcg_caches);

	/*
	 * Make sure we will access the up-to-date value. The code updating
	 * memcg_caches issues a write barrier to match the data dependency
	 * barrier inside READ_ONCE() (see memcg_create_kmem_cache()).
	 */
	memcg_cachep = READ_ONCE(arr->entries[kmemcg_id]);

	/*
	 * If we are in a safe context (can wait, and not in interrupt
	 * context), we could be be predictable and return right away.
	 * This would guarantee that the allocation being performed
	 * already belongs in the new cache.
	 *
	 * However, there are some clashes that can arrive from locking.
	 * For instance, because we acquire the slab_mutex while doing
	 * memcg_create_kmem_cache, this means no further allocation
	 * could happen with the slab_mutex held. So it's better to
	 * defer everything.
	 *
	 * If the memcg is dying or memcg_cache is about to be released,
	 * don't bother creating new kmem_caches. Because memcg_cachep
	 * is ZEROed as the fist step of kmem offlining, we don't need
	 * percpu_ref_tryget_live() here. css_tryget_online() check in
	 * memcg_schedule_kmem_cache_create() will prevent us from
	 * creation of a new kmem_cache.
	 */
	if (unlikely(!memcg_cachep))
		memcg_schedule_kmem_cache_create(memcg, cachep);
	else if (percpu_ref_tryget(&memcg_cachep->memcg_params.refcnt))
		cachep = memcg_cachep;
out_unlock:
	rcu_read_unlock();
	return cachep;
}

/**
 * memcg_kmem_put_cache: drop reference taken by memcg_kmem_get_cache
 * @cachep: the cache returned by memcg_kmem_get_cache
 */
void memcg_kmem_put_cache(struct kmem_cache *cachep)
{
	if (!is_root_cache(cachep))
		percpu_ref_put(&cachep->memcg_params.refcnt);
}

/**
 * __memcg_kmem_charge: charge a number of kernel pages to a memcg
 * @memcg: memory cgroup to charge
 * @gfp: reclaim mode
 * @nr_pages: number of pages to charge
 *
 * Returns 0 on success, an error code on failure.
 */
int __memcg_kmem_charge(struct mem_cgroup *memcg, gfp_t gfp,
			unsigned int nr_pages)
{
	struct page_counter *counter;
	int ret;

	ret = try_charge(memcg, gfp, nr_pages);
	if (ret)
		return ret;

	if (!cgroup_subsys_on_dfl(memory_cgrp_subsys) &&
	    !page_counter_try_charge(&memcg->kmem, nr_pages, &counter)) {

		/*
		 * Enforce __GFP_NOFAIL allocation because callers are not
		 * prepared to see failures and likely do not have any failure
		 * handling code.
		 */
		if (gfp & __GFP_NOFAIL) {
			page_counter_charge(&memcg->kmem, nr_pages);
			return 0;
		}
		cancel_charge(memcg, nr_pages);
		return -ENOMEM;
	}
	return 0;
}

/**
 * __memcg_kmem_uncharge: uncharge a number of kernel pages from a memcg
 * @memcg: memcg to uncharge
 * @nr_pages: number of pages to uncharge
 */
void __memcg_kmem_uncharge(struct mem_cgroup *memcg, unsigned int nr_pages)
{
	if (!cgroup_subsys_on_dfl(memory_cgrp_subsys))
		page_counter_uncharge(&memcg->kmem, nr_pages);

	page_counter_uncharge(&memcg->memory, nr_pages);
	if (do_memsw_account())
		page_counter_uncharge(&memcg->memsw, nr_pages);
}

/**
 * __memcg_kmem_charge_page: charge a kmem page to the current memory cgroup
 * @page: page to charge
 * @gfp: reclaim mode
 * @order: allocation order
 *
 * Returns 0 on success, an error code on failure.
 */
int __memcg_kmem_charge_page(struct page *page, gfp_t gfp, int order)
{
	struct mem_cgroup *memcg;
	int ret = 0;

	if (memcg_kmem_bypass())
		return 0;

	memcg = get_mem_cgroup_from_current();
	if (!mem_cgroup_is_root(memcg)) {
		ret = __memcg_kmem_charge(memcg, gfp, 1 << order);
		if (!ret) {
			page->mem_cgroup = memcg;
			__SetPageKmemcg(page);
		}
	}
	css_put(&memcg->css);
	return ret;
}

/**
 * __memcg_kmem_uncharge_page: uncharge a kmem page
 * @page: page to uncharge
 * @order: allocation order
 */
void __memcg_kmem_uncharge_page(struct page *page, int order)
{
	struct mem_cgroup *memcg = page->mem_cgroup;
	unsigned int nr_pages = 1 << order;

	if (!memcg)
		return;

	VM_BUG_ON_PAGE(mem_cgroup_is_root(memcg), page);
	__memcg_kmem_uncharge(memcg, nr_pages);
	page->mem_cgroup = NULL;

	/* slab pages do not have PageKmemcg flag set */
	if (PageKmemcg(page))
		__ClearPageKmemcg(page);

	css_put_many(&memcg->css, nr_pages);
}
#endif /* CONFIG_MEMCG_KMEM */

#ifdef CONFIG_TRANSPARENT_HUGEPAGE

/*
 * Because tail pages are not marked as "used", set it. We're under
 * pgdat->lru_lock and migration entries setup in all page mappings.
 */
void mem_cgroup_split_huge_fixup(struct page *head)
{
	int i;

	if (mem_cgroup_disabled())
		return;

	for (i = 1; i < HPAGE_PMD_NR; i++)
		head[i].mem_cgroup = head->mem_cgroup;

	__mod_memcg_state(head->mem_cgroup, MEMCG_RSS_HUGE, -HPAGE_PMD_NR);
}
#endif /* CONFIG_TRANSPARENT_HUGEPAGE */

#ifdef CONFIG_MEMCG_SWAP
/**
 * mem_cgroup_move_swap_account - move swap charge and swap_cgroup's record.
 * @entry: swap entry to be moved
 * @from:  mem_cgroup which the entry is moved from
 * @to:  mem_cgroup which the entry is moved to
 *
 * It succeeds only when the swap_cgroup's record for this entry is the same
 * as the mem_cgroup's id of @from.
 *
 * Returns 0 on success, -EINVAL on failure.
 *
 * The caller must have charged to @to, IOW, called page_counter_charge() about
 * both res and memsw, and called css_get().
 */
static int mem_cgroup_move_swap_account(swp_entry_t entry,
				struct mem_cgroup *from, struct mem_cgroup *to)
{
	unsigned short old_id, new_id;

	old_id = mem_cgroup_id(from);
	new_id = mem_cgroup_id(to);

	if (swap_cgroup_cmpxchg(entry, old_id, new_id) == old_id) {
		mod_memcg_state(from, MEMCG_SWAP, -1);
		mod_memcg_state(to, MEMCG_SWAP, 1);
		return 0;
	}
	return -EINVAL;
}
#else
static inline int mem_cgroup_move_swap_account(swp_entry_t entry,
				struct mem_cgroup *from, struct mem_cgroup *to)
{
	return -EINVAL;
}
#endif

static DEFINE_MUTEX(memcg_max_mutex);

static int mem_cgroup_resize_max(struct mem_cgroup *memcg,
				 unsigned long max, bool memsw)
{
	bool enlarge = false;
	bool drained = false;
	int ret;
	bool limits_invariant;
	struct page_counter *counter = memsw ? &memcg->memsw : &memcg->memory;

	do {
		if (signal_pending(current)) {
			ret = -EINTR;
			break;
		}

		mutex_lock(&memcg_max_mutex);
		/*
		 * Make sure that the new limit (memsw or memory limit) doesn't
		 * break our basic invariant rule memory.max <= memsw.max.
		 */
		limits_invariant = memsw ? max >= READ_ONCE(memcg->memory.max) :
					   max <= memcg->memsw.max;
		if (!limits_invariant) {
			mutex_unlock(&memcg_max_mutex);
			ret = -EINVAL;
			break;
		}
		if (max > counter->max)
			enlarge = true;
		ret = page_counter_set_max(counter, max);
		mutex_unlock(&memcg_max_mutex);

		if (!ret)
			break;

		if (!drained) {
			drain_all_stock(memcg);
			drained = true;
			continue;
		}

		if (!try_to_free_mem_cgroup_pages(memcg, 1,
					GFP_KERNEL, !memsw)) {
			ret = -EBUSY;
			break;
		}
	} while (true);

	if (!ret && enlarge)
		memcg_oom_recover(memcg);

	return ret;
}

unsigned long mem_cgroup_soft_limit_reclaim(pg_data_t *pgdat, int order,
					    gfp_t gfp_mask,
					    unsigned long *total_scanned)
{
	unsigned long nr_reclaimed = 0;
	struct mem_cgroup_per_node *mz, *next_mz = NULL;
	unsigned long reclaimed;
	int loop = 0;
	struct mem_cgroup_tree_per_node *mctz;
	unsigned long excess;
	unsigned long nr_scanned;

	if (order > 0)
		return 0;

	mctz = soft_limit_tree_node(pgdat->node_id);

	/*
	 * Do not even bother to check the largest node if the root
	 * is empty. Do it lockless to prevent lock bouncing. Races
	 * are acceptable as soft limit is best effort anyway.
	 */
	if (!mctz || RB_EMPTY_ROOT(&mctz->rb_root))
		return 0;

	/*
	 * This loop can run a while, specially if mem_cgroup's continuously
	 * keep exceeding their soft limit and putting the system under
	 * pressure
	 */
	do {
		if (next_mz)
			mz = next_mz;
		else
			mz = mem_cgroup_largest_soft_limit_node(mctz);
		if (!mz)
			break;

		nr_scanned = 0;
		reclaimed = mem_cgroup_soft_reclaim(mz->memcg, pgdat,
						    gfp_mask, &nr_scanned);
		nr_reclaimed += reclaimed;
		*total_scanned += nr_scanned;
		spin_lock_irq(&mctz->lock);
		__mem_cgroup_remove_exceeded(mz, mctz);

		/*
		 * If we failed to reclaim anything from this memory cgroup
		 * it is time to move on to the next cgroup
		 */
		next_mz = NULL;
		if (!reclaimed)
			next_mz = __mem_cgroup_largest_soft_limit_node(mctz);

		excess = soft_limit_excess(mz->memcg);
		/*
		 * One school of thought says that we should not add
		 * back the node to the tree if reclaim returns 0.
		 * But our reclaim could return 0, simply because due
		 * to priority we are exposing a smaller subset of
		 * memory to reclaim from. Consider this as a longer
		 * term TODO.
		 */
		/* If excess == 0, no tree ops */
		__mem_cgroup_insert_exceeded(mz, mctz, excess);
		spin_unlock_irq(&mctz->lock);
		css_put(&mz->memcg->css);
		loop++;
		/*
		 * Could not reclaim anything and there are no more
		 * mem cgroups to try or we seem to be looping without
		 * reclaiming anything.
		 */
		if (!nr_reclaimed &&
			(next_mz == NULL ||
			loop > MEM_CGROUP_MAX_SOFT_LIMIT_RECLAIM_LOOPS))
			break;
	} while (!nr_reclaimed);
	if (next_mz)
		css_put(&next_mz->memcg->css);
	return nr_reclaimed;
}

/*
 * Test whether @memcg has children, dead or alive.  Note that this
 * function doesn't care whether @memcg has use_hierarchy enabled and
 * returns %true if there are child csses according to the cgroup
 * hierarchy.  Testing use_hierarchy is the caller's responsiblity.
 */
static inline bool memcg_has_children(struct mem_cgroup *memcg)
{
	bool ret;

	rcu_read_lock();
	ret = css_next_child(NULL, &memcg->css);
	rcu_read_unlock();
	return ret;
}

/*
 * Reclaims as many pages from the given memcg as possible.
 *
 * Caller is responsible for holding css reference for memcg.
 */
static int mem_cgroup_force_empty(struct mem_cgroup *memcg)
{
	int nr_retries = MEM_CGROUP_RECLAIM_RETRIES;

	/* we call try-to-free pages for make this cgroup empty */
	lru_add_drain_all();

	drain_all_stock(memcg);

	/* try to free all pages in this cgroup */
	while (nr_retries && page_counter_read(&memcg->memory)) {
		int progress;

		if (signal_pending(current))
			return -EINTR;

		progress = try_to_free_mem_cgroup_pages(memcg, 1,
							GFP_KERNEL, true);
		if (!progress) {
			nr_retries--;
			/* maybe some writeback is necessary */
			congestion_wait(BLK_RW_ASYNC, HZ/10);
		}

	}

	return 0;
}

static ssize_t mem_cgroup_force_empty_write(struct kernfs_open_file *of,
					    char *buf, size_t nbytes,
					    loff_t off)
{
	struct mem_cgroup *memcg = mem_cgroup_from_css(of_css(of));

	if (mem_cgroup_is_root(memcg))
		return -EINVAL;
	return mem_cgroup_force_empty(memcg) ?: nbytes;
}

static u64 mem_cgroup_hierarchy_read(struct cgroup_subsys_state *css,
				     struct cftype *cft)
{
	return mem_cgroup_from_css(css)->use_hierarchy;
}

static int mem_cgroup_hierarchy_write(struct cgroup_subsys_state *css,
				      struct cftype *cft, u64 val)
{
	int retval = 0;
	struct mem_cgroup *memcg = mem_cgroup_from_css(css);
	struct mem_cgroup *parent_memcg = mem_cgroup_from_css(memcg->css.parent);

	if (memcg->use_hierarchy == val)
		return 0;

	/*
	 * If parent's use_hierarchy is set, we can't make any modifications
	 * in the child subtrees. If it is unset, then the change can
	 * occur, provided the current cgroup has no children.
	 *
	 * For the root cgroup, parent_mem is NULL, we allow value to be
	 * set if there are no children.
	 */
	if ((!parent_memcg || !parent_memcg->use_hierarchy) &&
				(val == 1 || val == 0)) {
		if (!memcg_has_children(memcg))
			memcg->use_hierarchy = val;
		else
			retval = -EBUSY;
	} else
		retval = -EINVAL;

	return retval;
}

static unsigned long mem_cgroup_usage(struct mem_cgroup *memcg, bool swap)
{
	unsigned long val;

	if (mem_cgroup_is_root(memcg)) {
		val = memcg_page_state(memcg, MEMCG_CACHE) +
			memcg_page_state(memcg, MEMCG_RSS);
		if (swap)
			val += memcg_page_state(memcg, MEMCG_SWAP);
	} else {
		if (!swap)
			val = page_counter_read(&memcg->memory);
		else
			val = page_counter_read(&memcg->memsw);
	}
	return val;
}

enum {
	RES_USAGE,
	RES_LIMIT,
	RES_MAX_USAGE,
	RES_FAILCNT,
	RES_SOFT_LIMIT,
};

static u64 mem_cgroup_read_u64(struct cgroup_subsys_state *css,
			       struct cftype *cft)
{
	struct mem_cgroup *memcg = mem_cgroup_from_css(css);
	struct page_counter *counter;

	switch (MEMFILE_TYPE(cft->private)) {
	case _MEM:
		counter = &memcg->memory;
		break;
	case _MEMSWAP:
		counter = &memcg->memsw;
		break;
	case _KMEM:
		counter = &memcg->kmem;
		break;
	case _TCP:
		counter = &memcg->tcpmem;
		break;
	default:
		BUG();
	}

	switch (MEMFILE_ATTR(cft->private)) {
	case RES_USAGE:
		if (counter == &memcg->memory)
			return (u64)mem_cgroup_usage(memcg, false) * PAGE_SIZE;
		if (counter == &memcg->memsw)
			return (u64)mem_cgroup_usage(memcg, true) * PAGE_SIZE;
		return (u64)page_counter_read(counter) * PAGE_SIZE;
	case RES_LIMIT:
		return (u64)counter->max * PAGE_SIZE;
	case RES_MAX_USAGE:
		return (u64)counter->watermark * PAGE_SIZE;
	case RES_FAILCNT:
		return counter->failcnt;
	case RES_SOFT_LIMIT:
		return (u64)memcg->soft_limit * PAGE_SIZE;
	default:
		BUG();
	}
}

static void memcg_flush_percpu_vmstats(struct mem_cgroup *memcg)
{
	unsigned long stat[MEMCG_NR_STAT] = {0};
	struct mem_cgroup *mi;
	int node, cpu, i;

	for_each_online_cpu(cpu)
		for (i = 0; i < MEMCG_NR_STAT; i++)
			stat[i] += per_cpu(memcg->vmstats_percpu->stat[i], cpu);

	for (mi = memcg; mi; mi = parent_mem_cgroup(mi))
		for (i = 0; i < MEMCG_NR_STAT; i++)
			atomic_long_add(stat[i], &mi->vmstats[i]);

	for_each_node(node) {
		struct mem_cgroup_per_node *pn = memcg->nodeinfo[node];
		struct mem_cgroup_per_node *pi;

		for (i = 0; i < NR_VM_NODE_STAT_ITEMS; i++)
			stat[i] = 0;

		for_each_online_cpu(cpu)
			for (i = 0; i < NR_VM_NODE_STAT_ITEMS; i++)
				stat[i] += per_cpu(
					pn->lruvec_stat_cpu->count[i], cpu);

		for (pi = pn; pi; pi = parent_nodeinfo(pi, node))
			for (i = 0; i < NR_VM_NODE_STAT_ITEMS; i++)
				atomic_long_add(stat[i], &pi->lruvec_stat[i]);
	}
}

static void memcg_flush_percpu_vmevents(struct mem_cgroup *memcg)
{
	unsigned long events[NR_VM_EVENT_ITEMS];
	struct mem_cgroup *mi;
	int cpu, i;

	for (i = 0; i < NR_VM_EVENT_ITEMS; i++)
		events[i] = 0;

	for_each_online_cpu(cpu)
		for (i = 0; i < NR_VM_EVENT_ITEMS; i++)
			events[i] += per_cpu(memcg->vmstats_percpu->events[i],
					     cpu);

	for (mi = memcg; mi; mi = parent_mem_cgroup(mi))
		for (i = 0; i < NR_VM_EVENT_ITEMS; i++)
			atomic_long_add(events[i], &mi->vmevents[i]);
}

#ifdef CONFIG_MEMCG_KMEM
static int memcg_online_kmem(struct mem_cgroup *memcg)
{
	int memcg_id;

	if (cgroup_memory_nokmem)
		return 0;

	BUG_ON(memcg->kmemcg_id >= 0);
	BUG_ON(memcg->kmem_state);

	memcg_id = memcg_alloc_cache_id();
	if (memcg_id < 0)
		return memcg_id;

	static_branch_inc(&memcg_kmem_enabled_key);
	/*
	 * A memory cgroup is considered kmem-online as soon as it gets
	 * kmemcg_id. Setting the id after enabling static branching will
	 * guarantee no one starts accounting before all call sites are
	 * patched.
	 */
	memcg->kmemcg_id = memcg_id;
	memcg->kmem_state = KMEM_ONLINE;
	INIT_LIST_HEAD(&memcg->kmem_caches);

	return 0;
}

static void memcg_offline_kmem(struct mem_cgroup *memcg)
{
	struct cgroup_subsys_state *css;
	struct mem_cgroup *parent, *child;
	int kmemcg_id;

	if (memcg->kmem_state != KMEM_ONLINE)
		return;
	/*
	 * Clear the online state before clearing memcg_caches array
	 * entries. The slab_mutex in memcg_deactivate_kmem_caches()
	 * guarantees that no cache will be created for this cgroup
	 * after we are done (see memcg_create_kmem_cache()).
	 */
	memcg->kmem_state = KMEM_ALLOCATED;

	parent = parent_mem_cgroup(memcg);
	if (!parent)
		parent = root_mem_cgroup;

	/*
	 * Deactivate and reparent kmem_caches.
	 */
	memcg_deactivate_kmem_caches(memcg, parent);

	kmemcg_id = memcg->kmemcg_id;
	BUG_ON(kmemcg_id < 0);

	/*
	 * Change kmemcg_id of this cgroup and all its descendants to the
	 * parent's id, and then move all entries from this cgroup's list_lrus
	 * to ones of the parent. After we have finished, all list_lrus
	 * corresponding to this cgroup are guaranteed to remain empty. The
	 * ordering is imposed by list_lru_node->lock taken by
	 * memcg_drain_all_list_lrus().
	 */
	rcu_read_lock(); /* can be called from css_free w/o cgroup_mutex */
	css_for_each_descendant_pre(css, &memcg->css) {
		child = mem_cgroup_from_css(css);
		BUG_ON(child->kmemcg_id != kmemcg_id);
		child->kmemcg_id = parent->kmemcg_id;
		if (!memcg->use_hierarchy)
			break;
	}
	rcu_read_unlock();

	memcg_drain_all_list_lrus(kmemcg_id, parent);

	memcg_free_cache_id(kmemcg_id);
}

static void memcg_free_kmem(struct mem_cgroup *memcg)
{
	/* css_alloc() failed, offlining didn't happen */
	if (unlikely(memcg->kmem_state == KMEM_ONLINE))
		memcg_offline_kmem(memcg);

	if (memcg->kmem_state == KMEM_ALLOCATED) {
		WARN_ON(!list_empty(&memcg->kmem_caches));
		static_branch_dec(&memcg_kmem_enabled_key);
	}
}
#else
static int memcg_online_kmem(struct mem_cgroup *memcg)
{
	return 0;
}
static void memcg_offline_kmem(struct mem_cgroup *memcg)
{
}
static void memcg_free_kmem(struct mem_cgroup *memcg)
{
}
#endif /* CONFIG_MEMCG_KMEM */

static int memcg_update_kmem_max(struct mem_cgroup *memcg,
				 unsigned long max)
{
	int ret;

	mutex_lock(&memcg_max_mutex);
	ret = page_counter_set_max(&memcg->kmem, max);
	mutex_unlock(&memcg_max_mutex);
	return ret;
}

static int memcg_update_tcp_max(struct mem_cgroup *memcg, unsigned long max)
{
	int ret;

	mutex_lock(&memcg_max_mutex);

	ret = page_counter_set_max(&memcg->tcpmem, max);
	if (ret)
		goto out;

	if (!memcg->tcpmem_active) {
		/*
		 * The active flag needs to be written after the static_key
		 * update. This is what guarantees that the socket activation
		 * function is the last one to run. See mem_cgroup_sk_alloc()
		 * for details, and note that we don't mark any socket as
		 * belonging to this memcg until that flag is up.
		 *
		 * We need to do this, because static_keys will span multiple
		 * sites, but we can't control their order. If we mark a socket
		 * as accounted, but the accounting functions are not patched in
		 * yet, we'll lose accounting.
		 *
		 * We never race with the readers in mem_cgroup_sk_alloc(),
		 * because when this value change, the code to process it is not
		 * patched in yet.
		 */
		static_branch_inc(&memcg_sockets_enabled_key);
		memcg->tcpmem_active = true;
	}
out:
	mutex_unlock(&memcg_max_mutex);
	return ret;
}

/*
 * The user of this function is...
 * RES_LIMIT.
 */
static ssize_t mem_cgroup_write(struct kernfs_open_file *of,
				char *buf, size_t nbytes, loff_t off)
{
	struct mem_cgroup *memcg = mem_cgroup_from_css(of_css(of));
	unsigned long nr_pages;
	int ret;

	buf = strstrip(buf);
	ret = page_counter_memparse(buf, "-1", &nr_pages);
	if (ret)
		return ret;

	switch (MEMFILE_ATTR(of_cft(of)->private)) {
	case RES_LIMIT:
		if (mem_cgroup_is_root(memcg)) { /* Can't set limit on root */
			ret = -EINVAL;
			break;
		}
		switch (MEMFILE_TYPE(of_cft(of)->private)) {
		case _MEM:
			ret = mem_cgroup_resize_max(memcg, nr_pages, false);
			break;
		case _MEMSWAP:
			ret = mem_cgroup_resize_max(memcg, nr_pages, true);
			break;
		case _KMEM:
			pr_warn_once("kmem.limit_in_bytes is deprecated and will be removed. "
				     "Please report your usecase to linux-mm@kvack.org if you "
				     "depend on this functionality.\n");
			ret = memcg_update_kmem_max(memcg, nr_pages);
			break;
		case _TCP:
			ret = memcg_update_tcp_max(memcg, nr_pages);
			break;
		}
		break;
	case RES_SOFT_LIMIT:
		memcg->soft_limit = nr_pages;
		ret = 0;
		break;
	}
	return ret ?: nbytes;
}

static ssize_t mem_cgroup_reset(struct kernfs_open_file *of, char *buf,
				size_t nbytes, loff_t off)
{
	struct mem_cgroup *memcg = mem_cgroup_from_css(of_css(of));
	struct page_counter *counter;

	switch (MEMFILE_TYPE(of_cft(of)->private)) {
	case _MEM:
		counter = &memcg->memory;
		break;
	case _MEMSWAP:
		counter = &memcg->memsw;
		break;
	case _KMEM:
		counter = &memcg->kmem;
		break;
	case _TCP:
		counter = &memcg->tcpmem;
		break;
	default:
		BUG();
	}

	switch (MEMFILE_ATTR(of_cft(of)->private)) {
	case RES_MAX_USAGE:
		page_counter_reset_watermark(counter);
		break;
	case RES_FAILCNT:
		counter->failcnt = 0;
		break;
	default:
		BUG();
	}

	return nbytes;
}

static u64 mem_cgroup_move_charge_read(struct cgroup_subsys_state *css,
					struct cftype *cft)
{
	return mem_cgroup_from_css(css)->move_charge_at_immigrate;
}

#ifdef CONFIG_MMU
static int mem_cgroup_move_charge_write(struct cgroup_subsys_state *css,
					struct cftype *cft, u64 val)
{
	struct mem_cgroup *memcg = mem_cgroup_from_css(css);

	if (val & ~MOVE_MASK)
		return -EINVAL;

	/*
	 * No kind of locking is needed in here, because ->can_attach() will
	 * check this value once in the beginning of the process, and then carry
	 * on with stale data. This means that changes to this value will only
	 * affect task migrations starting after the change.
	 */
	memcg->move_charge_at_immigrate = val;
	return 0;
}
#else
static int mem_cgroup_move_charge_write(struct cgroup_subsys_state *css,
					struct cftype *cft, u64 val)
{
	return -ENOSYS;
}
#endif

#ifdef CONFIG_NUMA

#define LRU_ALL_FILE (BIT(LRU_INACTIVE_FILE) | BIT(LRU_ACTIVE_FILE))
#define LRU_ALL_ANON (BIT(LRU_INACTIVE_ANON) | BIT(LRU_ACTIVE_ANON))
#define LRU_ALL	     ((1 << NR_LRU_LISTS) - 1)

static unsigned long mem_cgroup_node_nr_lru_pages(struct mem_cgroup *memcg,
					   int nid, unsigned int lru_mask)
{
	struct lruvec *lruvec = mem_cgroup_lruvec(memcg, NODE_DATA(nid));
	unsigned long nr = 0;
	enum lru_list lru;

	VM_BUG_ON((unsigned)nid >= nr_node_ids);

	for_each_lru(lru) {
		if (!(BIT(lru) & lru_mask))
			continue;
		nr += lruvec_page_state_local(lruvec, NR_LRU_BASE + lru);
	}
	return nr;
}

static unsigned long mem_cgroup_nr_lru_pages(struct mem_cgroup *memcg,
					     unsigned int lru_mask)
{
	unsigned long nr = 0;
	enum lru_list lru;

	for_each_lru(lru) {
		if (!(BIT(lru) & lru_mask))
			continue;
		nr += memcg_page_state_local(memcg, NR_LRU_BASE + lru);
	}
	return nr;
}

static int memcg_numa_stat_show(struct seq_file *m, void *v)
{
	struct numa_stat {
		const char *name;
		unsigned int lru_mask;
	};

	static const struct numa_stat stats[] = {
		{ "total", LRU_ALL },
		{ "file", LRU_ALL_FILE },
		{ "anon", LRU_ALL_ANON },
		{ "unevictable", BIT(LRU_UNEVICTABLE) },
	};
	const struct numa_stat *stat;
	int nid;
	unsigned long nr;
	struct mem_cgroup *memcg = mem_cgroup_from_seq(m);

	for (stat = stats; stat < stats + ARRAY_SIZE(stats); stat++) {
		nr = mem_cgroup_nr_lru_pages(memcg, stat->lru_mask);
		seq_printf(m, "%s=%lu", stat->name, nr);
		for_each_node_state(nid, N_MEMORY) {
			nr = mem_cgroup_node_nr_lru_pages(memcg, nid,
							  stat->lru_mask);
			seq_printf(m, " N%d=%lu", nid, nr);
		}
		seq_putc(m, '\n');
	}

	for (stat = stats; stat < stats + ARRAY_SIZE(stats); stat++) {
		struct mem_cgroup *iter;

		nr = 0;
		for_each_mem_cgroup_tree(iter, memcg)
			nr += mem_cgroup_nr_lru_pages(iter, stat->lru_mask);
		seq_printf(m, "hierarchical_%s=%lu", stat->name, nr);
		for_each_node_state(nid, N_MEMORY) {
			nr = 0;
			for_each_mem_cgroup_tree(iter, memcg)
				nr += mem_cgroup_node_nr_lru_pages(
					iter, nid, stat->lru_mask);
			seq_printf(m, " N%d=%lu", nid, nr);
		}
		seq_putc(m, '\n');
	}

	return 0;
}
#endif /* CONFIG_NUMA */

static const unsigned int memcg1_stats[] = {
	MEMCG_CACHE,
	MEMCG_RSS,
	MEMCG_RSS_HUGE,
	NR_SHMEM,
	NR_FILE_MAPPED,
	NR_FILE_DIRTY,
	NR_WRITEBACK,
	MEMCG_SWAP,
};

static const char *const memcg1_stat_names[] = {
	"cache",
	"rss",
	"rss_huge",
	"shmem",
	"mapped_file",
	"dirty",
	"writeback",
	"swap",
};

/* Universal VM events cgroup1 shows, original sort order */
static const unsigned int memcg1_events[] = {
	PGPGIN,
	PGPGOUT,
	PGFAULT,
	PGMAJFAULT,
};

static int memcg_stat_show(struct seq_file *m, void *v)
{
	struct mem_cgroup *memcg = mem_cgroup_from_seq(m);
	unsigned long memory, memsw;
	struct mem_cgroup *mi;
	unsigned int i;

	BUILD_BUG_ON(ARRAY_SIZE(memcg1_stat_names) != ARRAY_SIZE(memcg1_stats));

	for (i = 0; i < ARRAY_SIZE(memcg1_stats); i++) {
		if (memcg1_stats[i] == MEMCG_SWAP && !do_memsw_account())
			continue;
		seq_printf(m, "%s %lu\n", memcg1_stat_names[i],
			   memcg_page_state_local(memcg, memcg1_stats[i]) *
			   PAGE_SIZE);
	}

	for (i = 0; i < ARRAY_SIZE(memcg1_events); i++)
		seq_printf(m, "%s %lu\n", vm_event_name(memcg1_events[i]),
			   memcg_events_local(memcg, memcg1_events[i]));

	for (i = 0; i < NR_LRU_LISTS; i++)
		seq_printf(m, "%s %lu\n", lru_list_name(i),
			   memcg_page_state_local(memcg, NR_LRU_BASE + i) *
			   PAGE_SIZE);

	/* Hierarchical information */
	memory = memsw = PAGE_COUNTER_MAX;
	for (mi = memcg; mi; mi = parent_mem_cgroup(mi)) {
		memory = min(memory, READ_ONCE(mi->memory.max));
		memsw = min(memsw, READ_ONCE(mi->memsw.max));
	}
	seq_printf(m, "hierarchical_memory_limit %llu\n",
		   (u64)memory * PAGE_SIZE);
	if (do_memsw_account())
		seq_printf(m, "hierarchical_memsw_limit %llu\n",
			   (u64)memsw * PAGE_SIZE);

	for (i = 0; i < ARRAY_SIZE(memcg1_stats); i++) {
		if (memcg1_stats[i] == MEMCG_SWAP && !do_memsw_account())
			continue;
		seq_printf(m, "total_%s %llu\n", memcg1_stat_names[i],
			   (u64)memcg_page_state(memcg, memcg1_stats[i]) *
			   PAGE_SIZE);
	}

	for (i = 0; i < ARRAY_SIZE(memcg1_events); i++)
		seq_printf(m, "total_%s %llu\n",
			   vm_event_name(memcg1_events[i]),
			   (u64)memcg_events(memcg, memcg1_events[i]));

	for (i = 0; i < NR_LRU_LISTS; i++)
		seq_printf(m, "total_%s %llu\n", lru_list_name(i),
			   (u64)memcg_page_state(memcg, NR_LRU_BASE + i) *
			   PAGE_SIZE);

#ifdef CONFIG_DEBUG_VM
	{
		pg_data_t *pgdat;
		struct mem_cgroup_per_node *mz;
		struct zone_reclaim_stat *rstat;
		unsigned long recent_rotated[2] = {0, 0};
		unsigned long recent_scanned[2] = {0, 0};

		for_each_online_pgdat(pgdat) {
			mz = mem_cgroup_nodeinfo(memcg, pgdat->node_id);
			rstat = &mz->lruvec.reclaim_stat;

			recent_rotated[0] += rstat->recent_rotated[0];
			recent_rotated[1] += rstat->recent_rotated[1];
			recent_scanned[0] += rstat->recent_scanned[0];
			recent_scanned[1] += rstat->recent_scanned[1];
		}
		seq_printf(m, "recent_rotated_anon %lu\n", recent_rotated[0]);
		seq_printf(m, "recent_rotated_file %lu\n", recent_rotated[1]);
		seq_printf(m, "recent_scanned_anon %lu\n", recent_scanned[0]);
		seq_printf(m, "recent_scanned_file %lu\n", recent_scanned[1]);
	}
#endif

	return 0;
}

static u64 mem_cgroup_swappiness_read(struct cgroup_subsys_state *css,
				      struct cftype *cft)
{
	struct mem_cgroup *memcg = mem_cgroup_from_css(css);

	return mem_cgroup_swappiness(memcg);
}

static int mem_cgroup_swappiness_write(struct cgroup_subsys_state *css,
				       struct cftype *cft, u64 val)
{
	struct mem_cgroup *memcg = mem_cgroup_from_css(css);

	if (val > 100)
		return -EINVAL;

	if (css->parent)
		memcg->swappiness = val;
	else
		vm_swappiness = val;

	return 0;
}

static void __mem_cgroup_threshold(struct mem_cgroup *memcg, bool swap)
{
	struct mem_cgroup_threshold_ary *t;
	unsigned long usage;
	int i;

	rcu_read_lock();
	if (!swap)
		t = rcu_dereference(memcg->thresholds.primary);
	else
		t = rcu_dereference(memcg->memsw_thresholds.primary);

	if (!t)
		goto unlock;

	usage = mem_cgroup_usage(memcg, swap);

	/*
	 * current_threshold points to threshold just below or equal to usage.
	 * If it's not true, a threshold was crossed after last
	 * call of __mem_cgroup_threshold().
	 */
	i = t->current_threshold;

	/*
	 * Iterate backward over array of thresholds starting from
	 * current_threshold and check if a threshold is crossed.
	 * If none of thresholds below usage is crossed, we read
	 * only one element of the array here.
	 */
	for (; i >= 0 && unlikely(t->entries[i].threshold > usage); i--)
		eventfd_signal(t->entries[i].eventfd, 1);

	/* i = current_threshold + 1 */
	i++;

	/*
	 * Iterate forward over array of thresholds starting from
	 * current_threshold+1 and check if a threshold is crossed.
	 * If none of thresholds above usage is crossed, we read
	 * only one element of the array here.
	 */
	for (; i < t->size && unlikely(t->entries[i].threshold <= usage); i++)
		eventfd_signal(t->entries[i].eventfd, 1);

	/* Update current_threshold */
	t->current_threshold = i - 1;
unlock:
	rcu_read_unlock();
}

static void mem_cgroup_threshold(struct mem_cgroup *memcg)
{
	while (memcg) {
		__mem_cgroup_threshold(memcg, false);
		if (do_memsw_account())
			__mem_cgroup_threshold(memcg, true);

		memcg = parent_mem_cgroup(memcg);
	}
}

static int compare_thresholds(const void *a, const void *b)
{
	const struct mem_cgroup_threshold *_a = a;
	const struct mem_cgroup_threshold *_b = b;

	if (_a->threshold > _b->threshold)
		return 1;

	if (_a->threshold < _b->threshold)
		return -1;

	return 0;
}

static int mem_cgroup_oom_notify_cb(struct mem_cgroup *memcg)
{
	struct mem_cgroup_eventfd_list *ev;

	spin_lock(&memcg_oom_lock);

	list_for_each_entry(ev, &memcg->oom_notify, list)
		eventfd_signal(ev->eventfd, 1);

	spin_unlock(&memcg_oom_lock);
	return 0;
}

static void mem_cgroup_oom_notify(struct mem_cgroup *memcg)
{
	struct mem_cgroup *iter;

	for_each_mem_cgroup_tree(iter, memcg)
		mem_cgroup_oom_notify_cb(iter);
}

static int __mem_cgroup_usage_register_event(struct mem_cgroup *memcg,
	struct eventfd_ctx *eventfd, const char *args, enum res_type type)
{
	struct mem_cgroup_thresholds *thresholds;
	struct mem_cgroup_threshold_ary *new;
	unsigned long threshold;
	unsigned long usage;
	int i, size, ret;

	ret = page_counter_memparse(args, "-1", &threshold);
	if (ret)
		return ret;

	mutex_lock(&memcg->thresholds_lock);

	if (type == _MEM) {
		thresholds = &memcg->thresholds;
		usage = mem_cgroup_usage(memcg, false);
	} else if (type == _MEMSWAP) {
		thresholds = &memcg->memsw_thresholds;
		usage = mem_cgroup_usage(memcg, true);
	} else
		BUG();

	/* Check if a threshold crossed before adding a new one */
	if (thresholds->primary)
		__mem_cgroup_threshold(memcg, type == _MEMSWAP);

	size = thresholds->primary ? thresholds->primary->size + 1 : 1;

	/* Allocate memory for new array of thresholds */
	new = kmalloc(struct_size(new, entries, size), GFP_KERNEL);
	if (!new) {
		ret = -ENOMEM;
		goto unlock;
	}
	new->size = size;

	/* Copy thresholds (if any) to new array */
	if (thresholds->primary) {
		memcpy(new->entries, thresholds->primary->entries, (size - 1) *
				sizeof(struct mem_cgroup_threshold));
	}

	/* Add new threshold */
	new->entries[size - 1].eventfd = eventfd;
	new->entries[size - 1].threshold = threshold;

	/* Sort thresholds. Registering of new threshold isn't time-critical */
	sort(new->entries, size, sizeof(struct mem_cgroup_threshold),
			compare_thresholds, NULL);

	/* Find current threshold */
	new->current_threshold = -1;
	for (i = 0; i < size; i++) {
		if (new->entries[i].threshold <= usage) {
			/*
			 * new->current_threshold will not be used until
			 * rcu_assign_pointer(), so it's safe to increment
			 * it here.
			 */
			++new->current_threshold;
		} else
			break;
	}

	/* Free old spare buffer and save old primary buffer as spare */
	kfree(thresholds->spare);
	thresholds->spare = thresholds->primary;

	rcu_assign_pointer(thresholds->primary, new);

	/* To be sure that nobody uses thresholds */
	synchronize_rcu();

unlock:
	mutex_unlock(&memcg->thresholds_lock);

	return ret;
}

static int mem_cgroup_usage_register_event(struct mem_cgroup *memcg,
	struct eventfd_ctx *eventfd, const char *args)
{
	return __mem_cgroup_usage_register_event(memcg, eventfd, args, _MEM);
}

static int memsw_cgroup_usage_register_event(struct mem_cgroup *memcg,
	struct eventfd_ctx *eventfd, const char *args)
{
	return __mem_cgroup_usage_register_event(memcg, eventfd, args, _MEMSWAP);
}

static void __mem_cgroup_usage_unregister_event(struct mem_cgroup *memcg,
	struct eventfd_ctx *eventfd, enum res_type type)
{
	struct mem_cgroup_thresholds *thresholds;
	struct mem_cgroup_threshold_ary *new;
	unsigned long usage;
	int i, j, size, entries;

	mutex_lock(&memcg->thresholds_lock);

	if (type == _MEM) {
		thresholds = &memcg->thresholds;
		usage = mem_cgroup_usage(memcg, false);
	} else if (type == _MEMSWAP) {
		thresholds = &memcg->memsw_thresholds;
		usage = mem_cgroup_usage(memcg, true);
	} else
		BUG();

	if (!thresholds->primary)
		goto unlock;

	/* Check if a threshold crossed before removing */
	__mem_cgroup_threshold(memcg, type == _MEMSWAP);

	/* Calculate new number of threshold */
	size = entries = 0;
	for (i = 0; i < thresholds->primary->size; i++) {
		if (thresholds->primary->entries[i].eventfd != eventfd)
			size++;
		else
			entries++;
	}

	new = thresholds->spare;

	/* If no items related to eventfd have been cleared, nothing to do */
	if (!entries)
		goto unlock;

	/* Set thresholds array to NULL if we don't have thresholds */
	if (!size) {
		kfree(new);
		new = NULL;
		goto swap_buffers;
	}

	new->size = size;

	/* Copy thresholds and find current threshold */
	new->current_threshold = -1;
	for (i = 0, j = 0; i < thresholds->primary->size; i++) {
		if (thresholds->primary->entries[i].eventfd == eventfd)
			continue;

		new->entries[j] = thresholds->primary->entries[i];
		if (new->entries[j].threshold <= usage) {
			/*
			 * new->current_threshold will not be used
			 * until rcu_assign_pointer(), so it's safe to increment
			 * it here.
			 */
			++new->current_threshold;
		}
		j++;
	}

swap_buffers:
	/* Swap primary and spare array */
	thresholds->spare = thresholds->primary;

	rcu_assign_pointer(thresholds->primary, new);

	/* To be sure that nobody uses thresholds */
	synchronize_rcu();

	/* If all events are unregistered, free the spare array */
	if (!new) {
		kfree(thresholds->spare);
		thresholds->spare = NULL;
	}
unlock:
	mutex_unlock(&memcg->thresholds_lock);
}

static void mem_cgroup_usage_unregister_event(struct mem_cgroup *memcg,
	struct eventfd_ctx *eventfd)
{
	return __mem_cgroup_usage_unregister_event(memcg, eventfd, _MEM);
}

static void memsw_cgroup_usage_unregister_event(struct mem_cgroup *memcg,
	struct eventfd_ctx *eventfd)
{
	return __mem_cgroup_usage_unregister_event(memcg, eventfd, _MEMSWAP);
}

static int mem_cgroup_oom_register_event(struct mem_cgroup *memcg,
	struct eventfd_ctx *eventfd, const char *args)
{
	struct mem_cgroup_eventfd_list *event;

	event = kmalloc(sizeof(*event),	GFP_KERNEL);
	if (!event)
		return -ENOMEM;

	spin_lock(&memcg_oom_lock);

	event->eventfd = eventfd;
	list_add(&event->list, &memcg->oom_notify);

	/* already in OOM ? */
	if (memcg->under_oom)
		eventfd_signal(eventfd, 1);
	spin_unlock(&memcg_oom_lock);

	return 0;
}

static void mem_cgroup_oom_unregister_event(struct mem_cgroup *memcg,
	struct eventfd_ctx *eventfd)
{
	struct mem_cgroup_eventfd_list *ev, *tmp;

	spin_lock(&memcg_oom_lock);

	list_for_each_entry_safe(ev, tmp, &memcg->oom_notify, list) {
		if (ev->eventfd == eventfd) {
			list_del(&ev->list);
			kfree(ev);
		}
	}

	spin_unlock(&memcg_oom_lock);
}

static int mem_cgroup_oom_control_read(struct seq_file *sf, void *v)
{
	struct mem_cgroup *memcg = mem_cgroup_from_seq(sf);

	seq_printf(sf, "oom_kill_disable %d\n", memcg->oom_kill_disable);
	seq_printf(sf, "under_oom %d\n", (bool)memcg->under_oom);
	seq_printf(sf, "oom_kill %lu\n",
		   atomic_long_read(&memcg->memory_events[MEMCG_OOM_KILL]));
	return 0;
}

static int mem_cgroup_oom_control_write(struct cgroup_subsys_state *css,
	struct cftype *cft, u64 val)
{
	struct mem_cgroup *memcg = mem_cgroup_from_css(css);

	/* cannot set to root cgroup and only 0 and 1 are allowed */
	if (!css->parent || !((val == 0) || (val == 1)))
		return -EINVAL;

	memcg->oom_kill_disable = val;
	if (!val)
		memcg_oom_recover(memcg);

	return 0;
}

#ifdef CONFIG_CGROUP_WRITEBACK

#include <trace/events/writeback.h>

static int memcg_wb_domain_init(struct mem_cgroup *memcg, gfp_t gfp)
{
	return wb_domain_init(&memcg->cgwb_domain, gfp);
}

static void memcg_wb_domain_exit(struct mem_cgroup *memcg)
{
	wb_domain_exit(&memcg->cgwb_domain);
}

static void memcg_wb_domain_size_changed(struct mem_cgroup *memcg)
{
	wb_domain_size_changed(&memcg->cgwb_domain);
}

struct wb_domain *mem_cgroup_wb_domain(struct bdi_writeback *wb)
{
	struct mem_cgroup *memcg = mem_cgroup_from_css(wb->memcg_css);

	if (!memcg->css.parent)
		return NULL;

	return &memcg->cgwb_domain;
}

/*
 * idx can be of type enum memcg_stat_item or node_stat_item.
 * Keep in sync with memcg_exact_page().
 */
static unsigned long memcg_exact_page_state(struct mem_cgroup *memcg, int idx)
{
	long x = atomic_long_read(&memcg->vmstats[idx]);
	int cpu;

	for_each_online_cpu(cpu)
		x += per_cpu_ptr(memcg->vmstats_percpu, cpu)->stat[idx];
	if (x < 0)
		x = 0;
	return x;
}

/**
 * mem_cgroup_wb_stats - retrieve writeback related stats from its memcg
 * @wb: bdi_writeback in question
 * @pfilepages: out parameter for number of file pages
 * @pheadroom: out parameter for number of allocatable pages according to memcg
 * @pdirty: out parameter for number of dirty pages
 * @pwriteback: out parameter for number of pages under writeback
 *
 * Determine the numbers of file, headroom, dirty, and writeback pages in
 * @wb's memcg.  File, dirty and writeback are self-explanatory.  Headroom
 * is a bit more involved.
 *
 * A memcg's headroom is "min(max, high) - used".  In the hierarchy, the
 * headroom is calculated as the lowest headroom of itself and the
 * ancestors.  Note that this doesn't consider the actual amount of
 * available memory in the system.  The caller should further cap
 * *@pheadroom accordingly.
 */
void mem_cgroup_wb_stats(struct bdi_writeback *wb, unsigned long *pfilepages,
			 unsigned long *pheadroom, unsigned long *pdirty,
			 unsigned long *pwriteback)
{
	struct mem_cgroup *memcg = mem_cgroup_from_css(wb->memcg_css);
	struct mem_cgroup *parent;

	*pdirty = memcg_exact_page_state(memcg, NR_FILE_DIRTY);

	/* this should eventually include NR_UNSTABLE_NFS */
	*pwriteback = memcg_exact_page_state(memcg, NR_WRITEBACK);
	*pfilepages = memcg_exact_page_state(memcg, NR_INACTIVE_FILE) +
			memcg_exact_page_state(memcg, NR_ACTIVE_FILE);
	*pheadroom = PAGE_COUNTER_MAX;

	while ((parent = parent_mem_cgroup(memcg))) {
		unsigned long ceiling = min(READ_ONCE(memcg->memory.max),
					    READ_ONCE(memcg->high));
		unsigned long used = page_counter_read(&memcg->memory);

		*pheadroom = min(*pheadroom, ceiling - min(ceiling, used));
		memcg = parent;
	}
}

/*
 * Foreign dirty flushing
 *
 * There's an inherent mismatch between memcg and writeback.  The former
 * trackes ownership per-page while the latter per-inode.  This was a
 * deliberate design decision because honoring per-page ownership in the
 * writeback path is complicated, may lead to higher CPU and IO overheads
 * and deemed unnecessary given that write-sharing an inode across
 * different cgroups isn't a common use-case.
 *
 * Combined with inode majority-writer ownership switching, this works well
 * enough in most cases but there are some pathological cases.  For
 * example, let's say there are two cgroups A and B which keep writing to
 * different but confined parts of the same inode.  B owns the inode and
 * A's memory is limited far below B's.  A's dirty ratio can rise enough to
 * trigger balance_dirty_pages() sleeps but B's can be low enough to avoid
 * triggering background writeback.  A will be slowed down without a way to
 * make writeback of the dirty pages happen.
 *
 * Conditions like the above can lead to a cgroup getting repatedly and
 * severely throttled after making some progress after each
 * dirty_expire_interval while the underyling IO device is almost
 * completely idle.
 *
 * Solving this problem completely requires matching the ownership tracking
 * granularities between memcg and writeback in either direction.  However,
 * the more egregious behaviors can be avoided by simply remembering the
 * most recent foreign dirtying events and initiating remote flushes on
 * them when local writeback isn't enough to keep the memory clean enough.
 *
 * The following two functions implement such mechanism.  When a foreign
 * page - a page whose memcg and writeback ownerships don't match - is
 * dirtied, mem_cgroup_track_foreign_dirty() records the inode owning
 * bdi_writeback on the page owning memcg.  When balance_dirty_pages()
 * decides that the memcg needs to sleep due to high dirty ratio, it calls
 * mem_cgroup_flush_foreign() which queues writeback on the recorded
 * foreign bdi_writebacks which haven't expired.  Both the numbers of
 * recorded bdi_writebacks and concurrent in-flight foreign writebacks are
 * limited to MEMCG_CGWB_FRN_CNT.
 *
 * The mechanism only remembers IDs and doesn't hold any object references.
 * As being wrong occasionally doesn't matter, updates and accesses to the
 * records are lockless and racy.
 */
void mem_cgroup_track_foreign_dirty_slowpath(struct page *page,
					     struct bdi_writeback *wb)
{
	struct mem_cgroup *memcg = page->mem_cgroup;
	struct memcg_cgwb_frn *frn;
	u64 now = get_jiffies_64();
	u64 oldest_at = now;
	int oldest = -1;
	int i;

	trace_track_foreign_dirty(page, wb);

	/*
	 * Pick the slot to use.  If there is already a slot for @wb, keep
	 * using it.  If not replace the oldest one which isn't being
	 * written out.
	 */
	for (i = 0; i < MEMCG_CGWB_FRN_CNT; i++) {
		frn = &memcg->cgwb_frn[i];
		if (frn->bdi_id == wb->bdi->id &&
		    frn->memcg_id == wb->memcg_css->id)
			break;
		if (time_before64(frn->at, oldest_at) &&
		    atomic_read(&frn->done.cnt) == 1) {
			oldest = i;
			oldest_at = frn->at;
		}
	}

	if (i < MEMCG_CGWB_FRN_CNT) {
		/*
		 * Re-using an existing one.  Update timestamp lazily to
		 * avoid making the cacheline hot.  We want them to be
		 * reasonably up-to-date and significantly shorter than
		 * dirty_expire_interval as that's what expires the record.
		 * Use the shorter of 1s and dirty_expire_interval / 8.
		 */
		unsigned long update_intv =
			min_t(unsigned long, HZ,
			      msecs_to_jiffies(dirty_expire_interval * 10) / 8);

		if (time_before64(frn->at, now - update_intv))
			frn->at = now;
	} else if (oldest >= 0) {
		/* replace the oldest free one */
		frn = &memcg->cgwb_frn[oldest];
		frn->bdi_id = wb->bdi->id;
		frn->memcg_id = wb->memcg_css->id;
		frn->at = now;
	}
}

/* issue foreign writeback flushes for recorded foreign dirtying events */
void mem_cgroup_flush_foreign(struct bdi_writeback *wb)
{
	struct mem_cgroup *memcg = mem_cgroup_from_css(wb->memcg_css);
	unsigned long intv = msecs_to_jiffies(dirty_expire_interval * 10);
	u64 now = jiffies_64;
	int i;

	for (i = 0; i < MEMCG_CGWB_FRN_CNT; i++) {
		struct memcg_cgwb_frn *frn = &memcg->cgwb_frn[i];

		/*
		 * If the record is older than dirty_expire_interval,
		 * writeback on it has already started.  No need to kick it
		 * off again.  Also, don't start a new one if there's
		 * already one in flight.
		 */
		if (time_after64(frn->at, now - intv) &&
		    atomic_read(&frn->done.cnt) == 1) {
			frn->at = 0;
			trace_flush_foreign(wb, frn->bdi_id, frn->memcg_id);
			cgroup_writeback_by_id(frn->bdi_id, frn->memcg_id, 0,
					       WB_REASON_FOREIGN_FLUSH,
					       &frn->done);
		}
	}
}

#else	/* CONFIG_CGROUP_WRITEBACK */

static int memcg_wb_domain_init(struct mem_cgroup *memcg, gfp_t gfp)
{
	return 0;
}

static void memcg_wb_domain_exit(struct mem_cgroup *memcg)
{
}

static void memcg_wb_domain_size_changed(struct mem_cgroup *memcg)
{
}

#endif	/* CONFIG_CGROUP_WRITEBACK */

/*
 * DO NOT USE IN NEW FILES.
 *
 * "cgroup.event_control" implementation.
 *
 * This is way over-engineered.  It tries to support fully configurable
 * events for each user.  Such level of flexibility is completely
 * unnecessary especially in the light of the planned unified hierarchy.
 *
 * Please deprecate this and replace with something simpler if at all
 * possible.
 */

/*
 * Unregister event and free resources.
 *
 * Gets called from workqueue.
 */
static void memcg_event_remove(struct work_struct *work)
{
	struct mem_cgroup_event *event =
		container_of(work, struct mem_cgroup_event, remove);
	struct mem_cgroup *memcg = event->memcg;

	remove_wait_queue(event->wqh, &event->wait);

	event->unregister_event(memcg, event->eventfd);

	/* Notify userspace the event is going away. */
	eventfd_signal(event->eventfd, 1);

	eventfd_ctx_put(event->eventfd);
	kfree(event);
	css_put(&memcg->css);
}

/*
 * Gets called on EPOLLHUP on eventfd when user closes it.
 *
 * Called with wqh->lock held and interrupts disabled.
 */
static int memcg_event_wake(wait_queue_entry_t *wait, unsigned mode,
			    int sync, void *key)
{
	struct mem_cgroup_event *event =
		container_of(wait, struct mem_cgroup_event, wait);
	struct mem_cgroup *memcg = event->memcg;
	__poll_t flags = key_to_poll(key);

	if (flags & EPOLLHUP) {
		/*
		 * If the event has been detached at cgroup removal, we
		 * can simply return knowing the other side will cleanup
		 * for us.
		 *
		 * We can't race against event freeing since the other
		 * side will require wqh->lock via remove_wait_queue(),
		 * which we hold.
		 */
		spin_lock(&memcg->event_list_lock);
		if (!list_empty(&event->list)) {
			list_del_init(&event->list);
			/*
			 * We are in atomic context, but cgroup_event_remove()
			 * may sleep, so we have to call it in workqueue.
			 */
			schedule_work(&event->remove);
		}
		spin_unlock(&memcg->event_list_lock);
	}

	return 0;
}

static void memcg_event_ptable_queue_proc(struct file *file,
		wait_queue_head_t *wqh, poll_table *pt)
{
	struct mem_cgroup_event *event =
		container_of(pt, struct mem_cgroup_event, pt);

	event->wqh = wqh;
	add_wait_queue(wqh, &event->wait);
}

/*
 * DO NOT USE IN NEW FILES.
 *
 * Parse input and register new cgroup event handler.
 *
 * Input must be in format '<event_fd> <control_fd> <args>'.
 * Interpretation of args is defined by control file implementation.
 */
static ssize_t memcg_write_event_control(struct kernfs_open_file *of,
					 char *buf, size_t nbytes, loff_t off)
{
	struct cgroup_subsys_state *css = of_css(of);
	struct mem_cgroup *memcg = mem_cgroup_from_css(css);
	struct mem_cgroup_event *event;
	struct cgroup_subsys_state *cfile_css;
	unsigned int efd, cfd;
	struct fd efile;
	struct fd cfile;
	const char *name;
	char *endp;
	int ret;

	buf = strstrip(buf);

	efd = simple_strtoul(buf, &endp, 10);
	if (*endp != ' ')
		return -EINVAL;
	buf = endp + 1;

	cfd = simple_strtoul(buf, &endp, 10);
	if ((*endp != ' ') && (*endp != '\0'))
		return -EINVAL;
	buf = endp + 1;

	event = kzalloc(sizeof(*event), GFP_KERNEL);
	if (!event)
		return -ENOMEM;

	event->memcg = memcg;
	INIT_LIST_HEAD(&event->list);
	init_poll_funcptr(&event->pt, memcg_event_ptable_queue_proc);
	init_waitqueue_func_entry(&event->wait, memcg_event_wake);
	INIT_WORK(&event->remove, memcg_event_remove);

	efile = fdget(efd);
	if (!efile.file) {
		ret = -EBADF;
		goto out_kfree;
	}

	event->eventfd = eventfd_ctx_fileget(efile.file);
	if (IS_ERR(event->eventfd)) {
		ret = PTR_ERR(event->eventfd);
		goto out_put_efile;
	}

	cfile = fdget(cfd);
	if (!cfile.file) {
		ret = -EBADF;
		goto out_put_eventfd;
	}

	/* the process need read permission on control file */
	/* AV: shouldn't we check that it's been opened for read instead? */
	ret = inode_permission(file_inode(cfile.file), MAY_READ);
	if (ret < 0)
		goto out_put_cfile;

	/*
	 * Determine the event callbacks and set them in @event.  This used
	 * to be done via struct cftype but cgroup core no longer knows
	 * about these events.  The following is crude but the whole thing
	 * is for compatibility anyway.
	 *
	 * DO NOT ADD NEW FILES.
	 */
	name = cfile.file->f_path.dentry->d_name.name;

	if (!strcmp(name, "memory.usage_in_bytes")) {
		event->register_event = mem_cgroup_usage_register_event;
		event->unregister_event = mem_cgroup_usage_unregister_event;
	} else if (!strcmp(name, "memory.oom_control")) {
		event->register_event = mem_cgroup_oom_register_event;
		event->unregister_event = mem_cgroup_oom_unregister_event;
	} else if (!strcmp(name, "memory.pressure_level")) {
		event->register_event = vmpressure_register_event;
		event->unregister_event = vmpressure_unregister_event;
	} else if (!strcmp(name, "memory.memsw.usage_in_bytes")) {
		event->register_event = memsw_cgroup_usage_register_event;
		event->unregister_event = memsw_cgroup_usage_unregister_event;
	} else {
		ret = -EINVAL;
		goto out_put_cfile;
	}

	/*
	 * Verify @cfile should belong to @css.  Also, remaining events are
	 * automatically removed on cgroup destruction but the removal is
	 * asynchronous, so take an extra ref on @css.
	 */
	cfile_css = css_tryget_online_from_dir(cfile.file->f_path.dentry->d_parent,
					       &memory_cgrp_subsys);
	ret = -EINVAL;
	if (IS_ERR(cfile_css))
		goto out_put_cfile;
	if (cfile_css != css) {
		css_put(cfile_css);
		goto out_put_cfile;
	}

	ret = event->register_event(memcg, event->eventfd, buf);
	if (ret)
		goto out_put_css;

	vfs_poll(efile.file, &event->pt);

	spin_lock(&memcg->event_list_lock);
	list_add(&event->list, &memcg->event_list);
	spin_unlock(&memcg->event_list_lock);

	fdput(cfile);
	fdput(efile);

	return nbytes;

out_put_css:
	css_put(css);
out_put_cfile:
	fdput(cfile);
out_put_eventfd:
	eventfd_ctx_put(event->eventfd);
out_put_efile:
	fdput(efile);
out_kfree:
	kfree(event);

	return ret;
}

static struct cftype mem_cgroup_legacy_files[] = {
	{
		.name = "usage_in_bytes",
		.private = MEMFILE_PRIVATE(_MEM, RES_USAGE),
		.read_u64 = mem_cgroup_read_u64,
	},
	{
		.name = "max_usage_in_bytes",
		.private = MEMFILE_PRIVATE(_MEM, RES_MAX_USAGE),
		.write = mem_cgroup_reset,
		.read_u64 = mem_cgroup_read_u64,
	},
	{
		.name = "limit_in_bytes",
		.private = MEMFILE_PRIVATE(_MEM, RES_LIMIT),
		.write = mem_cgroup_write,
		.read_u64 = mem_cgroup_read_u64,
	},
	{
		.name = "soft_limit_in_bytes",
		.private = MEMFILE_PRIVATE(_MEM, RES_SOFT_LIMIT),
		.write = mem_cgroup_write,
		.read_u64 = mem_cgroup_read_u64,
	},
	{
		.name = "failcnt",
		.private = MEMFILE_PRIVATE(_MEM, RES_FAILCNT),
		.write = mem_cgroup_reset,
		.read_u64 = mem_cgroup_read_u64,
	},
	{
		.name = "stat",
		.seq_show = memcg_stat_show,
	},
	{
		.name = "force_empty",
		.write = mem_cgroup_force_empty_write,
	},
	{
		.name = "use_hierarchy",
		.write_u64 = mem_cgroup_hierarchy_write,
		.read_u64 = mem_cgroup_hierarchy_read,
	},
	{
		.name = "cgroup.event_control",		/* XXX: for compat */
		.write = memcg_write_event_control,
		.flags = CFTYPE_NO_PREFIX | CFTYPE_WORLD_WRITABLE,
	},
	{
		.name = "swappiness",
		.read_u64 = mem_cgroup_swappiness_read,
		.write_u64 = mem_cgroup_swappiness_write,
	},
	{
		.name = "move_charge_at_immigrate",
		.read_u64 = mem_cgroup_move_charge_read,
		.write_u64 = mem_cgroup_move_charge_write,
	},
	{
		.name = "oom_control",
		.seq_show = mem_cgroup_oom_control_read,
		.write_u64 = mem_cgroup_oom_control_write,
		.private = MEMFILE_PRIVATE(_OOM_TYPE, OOM_CONTROL),
	},
	{
		.name = "pressure_level",
	},
#ifdef CONFIG_NUMA
	{
		.name = "numa_stat",
		.seq_show = memcg_numa_stat_show,
	},
#endif
	{
		.name = "kmem.limit_in_bytes",
		.private = MEMFILE_PRIVATE(_KMEM, RES_LIMIT),
		.write = mem_cgroup_write,
		.read_u64 = mem_cgroup_read_u64,
	},
	{
		.name = "kmem.usage_in_bytes",
		.private = MEMFILE_PRIVATE(_KMEM, RES_USAGE),
		.read_u64 = mem_cgroup_read_u64,
	},
	{
		.name = "kmem.failcnt",
		.private = MEMFILE_PRIVATE(_KMEM, RES_FAILCNT),
		.write = mem_cgroup_reset,
		.read_u64 = mem_cgroup_read_u64,
	},
	{
		.name = "kmem.max_usage_in_bytes",
		.private = MEMFILE_PRIVATE(_KMEM, RES_MAX_USAGE),
		.write = mem_cgroup_reset,
		.read_u64 = mem_cgroup_read_u64,
	},
#if defined(CONFIG_MEMCG_KMEM) && \
	(defined(CONFIG_SLAB) || defined(CONFIG_SLUB_DEBUG))
	{
		.name = "kmem.slabinfo",
		.seq_start = memcg_slab_start,
		.seq_next = memcg_slab_next,
		.seq_stop = memcg_slab_stop,
		.seq_show = memcg_slab_show,
	},
#endif
	{
		.name = "kmem.tcp.limit_in_bytes",
		.private = MEMFILE_PRIVATE(_TCP, RES_LIMIT),
		.write = mem_cgroup_write,
		.read_u64 = mem_cgroup_read_u64,
	},
	{
		.name = "kmem.tcp.usage_in_bytes",
		.private = MEMFILE_PRIVATE(_TCP, RES_USAGE),
		.read_u64 = mem_cgroup_read_u64,
	},
	{
		.name = "kmem.tcp.failcnt",
		.private = MEMFILE_PRIVATE(_TCP, RES_FAILCNT),
		.write = mem_cgroup_reset,
		.read_u64 = mem_cgroup_read_u64,
	},
	{
		.name = "kmem.tcp.max_usage_in_bytes",
		.private = MEMFILE_PRIVATE(_TCP, RES_MAX_USAGE),
		.write = mem_cgroup_reset,
		.read_u64 = mem_cgroup_read_u64,
	},
	{ },	/* terminate */
};

/*
 * Private memory cgroup IDR
 *
 * Swap-out records and page cache shadow entries need to store memcg
 * references in constrained space, so we maintain an ID space that is
 * limited to 16 bit (MEM_CGROUP_ID_MAX), limiting the total number of
 * memory-controlled cgroups to 64k.
 *
 * However, there usually are many references to the oflline CSS after
 * the cgroup has been destroyed, such as page cache or reclaimable
 * slab objects, that don't need to hang on to the ID. We want to keep
 * those dead CSS from occupying IDs, or we might quickly exhaust the
 * relatively small ID space and prevent the creation of new cgroups
 * even when there are much fewer than 64k cgroups - possibly none.
 *
 * Maintain a private 16-bit ID space for memcg, and allow the ID to
 * be freed and recycled when it's no longer needed, which is usually
 * when the CSS is offlined.
 *
 * The only exception to that are records of swapped out tmpfs/shmem
 * pages that need to be attributed to live ancestors on swapin. But
 * those references are manageable from userspace.
 */

static DEFINE_IDR(mem_cgroup_idr);

static void mem_cgroup_id_remove(struct mem_cgroup *memcg)
{
	if (memcg->id.id > 0) {
		idr_remove(&mem_cgroup_idr, memcg->id.id);
		memcg->id.id = 0;
	}
}

static void __maybe_unused mem_cgroup_id_get_many(struct mem_cgroup *memcg,
						  unsigned int n)
{
	refcount_add(n, &memcg->id.ref);
}

static void mem_cgroup_id_put_many(struct mem_cgroup *memcg, unsigned int n)
{
	if (refcount_sub_and_test(n, &memcg->id.ref)) {
		mem_cgroup_id_remove(memcg);

		/* Memcg ID pins CSS */
		css_put(&memcg->css);
	}
}

static inline void mem_cgroup_id_put(struct mem_cgroup *memcg)
{
	mem_cgroup_id_put_many(memcg, 1);
}

/**
 * mem_cgroup_from_id - look up a memcg from a memcg id
 * @id: the memcg id to look up
 *
 * Caller must hold rcu_read_lock().
 */
struct mem_cgroup *mem_cgroup_from_id(unsigned short id)
{
	WARN_ON_ONCE(!rcu_read_lock_held());
	return idr_find(&mem_cgroup_idr, id);
}

static int alloc_mem_cgroup_per_node_info(struct mem_cgroup *memcg, int node)
{
	struct mem_cgroup_per_node *pn;
	int tmp = node;
	/*
	 * This routine is called against possible nodes.
	 * But it's BUG to call kmalloc() against offline node.
	 *
	 * TODO: this routine can waste much memory for nodes which will
	 *       never be onlined. It's better to use memory hotplug callback
	 *       function.
	 */
	if (!node_state(node, N_NORMAL_MEMORY))
		tmp = -1;
	pn = kzalloc_node(sizeof(*pn), GFP_KERNEL, tmp);
	if (!pn)
		return 1;

	pn->lruvec_stat_local = alloc_percpu(struct lruvec_stat);
	if (!pn->lruvec_stat_local) {
		kfree(pn);
		return 1;
	}

	pn->lruvec_stat_cpu = alloc_percpu(struct lruvec_stat);
	if (!pn->lruvec_stat_cpu) {
		free_percpu(pn->lruvec_stat_local);
		kfree(pn);
		return 1;
	}

	lruvec_init(&pn->lruvec);
	pn->usage_in_excess = 0;
	pn->on_tree = false;
	pn->memcg = memcg;

	memcg->nodeinfo[node] = pn;
	return 0;
}

static void free_mem_cgroup_per_node_info(struct mem_cgroup *memcg, int node)
{
	struct mem_cgroup_per_node *pn = memcg->nodeinfo[node];

	if (!pn)
		return;

	free_percpu(pn->lruvec_stat_cpu);
	free_percpu(pn->lruvec_stat_local);
	kfree(pn);
}

static void __mem_cgroup_free(struct mem_cgroup *memcg)
{
	int node;

	for_each_node(node)
		free_mem_cgroup_per_node_info(memcg, node);
	free_percpu(memcg->vmstats_percpu);
	free_percpu(memcg->vmstats_local);
	kfree(memcg);
}

static void mem_cgroup_free(struct mem_cgroup *memcg)
{
	memcg_wb_domain_exit(memcg);
	/*
	 * Flush percpu vmstats and vmevents to guarantee the value correctness
	 * on parent's and all ancestor levels.
	 */
	memcg_flush_percpu_vmstats(memcg);
	memcg_flush_percpu_vmevents(memcg);
	__mem_cgroup_free(memcg);
}

static struct mem_cgroup *mem_cgroup_alloc(void)
{
	struct mem_cgroup *memcg;
	unsigned int size;
	int node;
	int __maybe_unused i;
	long error = -ENOMEM;

	size = sizeof(struct mem_cgroup);
	size += nr_node_ids * sizeof(struct mem_cgroup_per_node *);

	memcg = kzalloc(size, GFP_KERNEL);
	if (!memcg)
		return ERR_PTR(error);

	memcg->id.id = idr_alloc(&mem_cgroup_idr, NULL,
				 1, MEM_CGROUP_ID_MAX,
				 GFP_KERNEL);
	if (memcg->id.id < 0) {
		error = memcg->id.id;
		goto fail;
	}

	memcg->vmstats_local = alloc_percpu(struct memcg_vmstats_percpu);
	if (!memcg->vmstats_local)
		goto fail;

	memcg->vmstats_percpu = alloc_percpu(struct memcg_vmstats_percpu);
	if (!memcg->vmstats_percpu)
		goto fail;

	for_each_node(node)
		if (alloc_mem_cgroup_per_node_info(memcg, node))
			goto fail;

	if (memcg_wb_domain_init(memcg, GFP_KERNEL))
		goto fail;

	INIT_WORK(&memcg->high_work, high_work_func);
	INIT_LIST_HEAD(&memcg->oom_notify);
	mutex_init(&memcg->thresholds_lock);
	spin_lock_init(&memcg->move_lock);
	vmpressure_init(&memcg->vmpressure);
	INIT_LIST_HEAD(&memcg->event_list);
	spin_lock_init(&memcg->event_list_lock);
	memcg->socket_pressure = jiffies;
#ifdef CONFIG_MEMCG_KMEM
	memcg->kmemcg_id = -1;
#endif
#ifdef CONFIG_CGROUP_WRITEBACK
	INIT_LIST_HEAD(&memcg->cgwb_list);
	for (i = 0; i < MEMCG_CGWB_FRN_CNT; i++)
		memcg->cgwb_frn[i].done =
			__WB_COMPLETION_INIT(&memcg_cgwb_frn_waitq);
#endif
#ifdef CONFIG_TRANSPARENT_HUGEPAGE
	spin_lock_init(&memcg->deferred_split_queue.split_queue_lock);
	INIT_LIST_HEAD(&memcg->deferred_split_queue.split_queue);
	memcg->deferred_split_queue.split_queue_len = 0;
#endif
	idr_replace(&mem_cgroup_idr, memcg, memcg->id.id);
	return memcg;
fail:
	mem_cgroup_id_remove(memcg);
	__mem_cgroup_free(memcg);
	return ERR_PTR(error);
}

static struct cgroup_subsys_state * __ref
mem_cgroup_css_alloc(struct cgroup_subsys_state *parent_css)
{
	struct mem_cgroup *parent = mem_cgroup_from_css(parent_css);
	struct mem_cgroup *memcg;
	long error = -ENOMEM;

	memcg = mem_cgroup_alloc();
	if (IS_ERR(memcg))
		return ERR_CAST(memcg);

	WRITE_ONCE(memcg->high, PAGE_COUNTER_MAX);
	memcg->soft_limit = PAGE_COUNTER_MAX;
	if (parent) {
		memcg->swappiness = mem_cgroup_swappiness(parent);
		memcg->oom_kill_disable = parent->oom_kill_disable;
	}
	if (parent && parent->use_hierarchy) {
		memcg->use_hierarchy = true;
		page_counter_init(&memcg->memory, &parent->memory);
		page_counter_init(&memcg->swap, &parent->swap);
		page_counter_init(&memcg->memsw, &parent->memsw);
		page_counter_init(&memcg->kmem, &parent->kmem);
		page_counter_init(&memcg->tcpmem, &parent->tcpmem);
	} else {
		page_counter_init(&memcg->memory, NULL);
		page_counter_init(&memcg->swap, NULL);
		page_counter_init(&memcg->memsw, NULL);
		page_counter_init(&memcg->kmem, NULL);
		page_counter_init(&memcg->tcpmem, NULL);
		/*
		 * Deeper hierachy with use_hierarchy == false doesn't make
		 * much sense so let cgroup subsystem know about this
		 * unfortunate state in our controller.
		 */
		if (parent != root_mem_cgroup)
			memory_cgrp_subsys.broken_hierarchy = true;
	}

	/* The following stuff does not apply to the root */
	if (!parent) {
#ifdef CONFIG_MEMCG_KMEM
		INIT_LIST_HEAD(&memcg->kmem_caches);
#endif
		root_mem_cgroup = memcg;
		return &memcg->css;
	}

	error = memcg_online_kmem(memcg);
	if (error)
		goto fail;

	if (cgroup_subsys_on_dfl(memory_cgrp_subsys) && !cgroup_memory_nosocket)
		static_branch_inc(&memcg_sockets_enabled_key);

	return &memcg->css;
fail:
	mem_cgroup_id_remove(memcg);
	mem_cgroup_free(memcg);
	return ERR_PTR(error);
}

static int mem_cgroup_css_online(struct cgroup_subsys_state *css)
{
	struct mem_cgroup *memcg = mem_cgroup_from_css(css);

	/*
	 * A memcg must be visible for memcg_expand_shrinker_maps()
	 * by the time the maps are allocated. So, we allocate maps
	 * here, when for_each_mem_cgroup() can't skip it.
	 */
	if (memcg_alloc_shrinker_maps(memcg)) {
		mem_cgroup_id_remove(memcg);
		return -ENOMEM;
	}

	/* Online state pins memcg ID, memcg ID pins CSS */
	refcount_set(&memcg->id.ref, 1);
	css_get(css);
	return 0;
}

static void mem_cgroup_css_offline(struct cgroup_subsys_state *css)
{
	struct mem_cgroup *memcg = mem_cgroup_from_css(css);
	struct mem_cgroup_event *event, *tmp;

	/*
	 * Unregister events and notify userspace.
	 * Notify userspace about cgroup removing only after rmdir of cgroup
	 * directory to avoid race between userspace and kernelspace.
	 */
	spin_lock(&memcg->event_list_lock);
	list_for_each_entry_safe(event, tmp, &memcg->event_list, list) {
		list_del_init(&event->list);
		schedule_work(&event->remove);
	}
	spin_unlock(&memcg->event_list_lock);

	page_counter_set_min(&memcg->memory, 0);
	page_counter_set_low(&memcg->memory, 0);

	memcg_offline_kmem(memcg);
	wb_memcg_offline(memcg);

	drain_all_stock(memcg);

	mem_cgroup_id_put(memcg);
}

static void mem_cgroup_css_released(struct cgroup_subsys_state *css)
{
	struct mem_cgroup *memcg = mem_cgroup_from_css(css);

	invalidate_reclaim_iterators(memcg);
}

static void mem_cgroup_css_free(struct cgroup_subsys_state *css)
{
	struct mem_cgroup *memcg = mem_cgroup_from_css(css);
	int __maybe_unused i;

#ifdef CONFIG_CGROUP_WRITEBACK
	for (i = 0; i < MEMCG_CGWB_FRN_CNT; i++)
		wb_wait_for_completion(&memcg->cgwb_frn[i].done);
#endif
	if (cgroup_subsys_on_dfl(memory_cgrp_subsys) && !cgroup_memory_nosocket)
		static_branch_dec(&memcg_sockets_enabled_key);

	if (!cgroup_subsys_on_dfl(memory_cgrp_subsys) && memcg->tcpmem_active)
		static_branch_dec(&memcg_sockets_enabled_key);

	vmpressure_cleanup(&memcg->vmpressure);
	cancel_work_sync(&memcg->high_work);
	mem_cgroup_remove_from_trees(memcg);
	memcg_free_shrinker_maps(memcg);
	memcg_free_kmem(memcg);
	mem_cgroup_free(memcg);
}

/**
 * mem_cgroup_css_reset - reset the states of a mem_cgroup
 * @css: the target css
 *
 * Reset the states of the mem_cgroup associated with @css.  This is
 * invoked when the userland requests disabling on the default hierarchy
 * but the memcg is pinned through dependency.  The memcg should stop
 * applying policies and should revert to the vanilla state as it may be
 * made visible again.
 *
 * The current implementation only resets the essential configurations.
 * This needs to be expanded to cover all the visible parts.
 */
static void mem_cgroup_css_reset(struct cgroup_subsys_state *css)
{
	struct mem_cgroup *memcg = mem_cgroup_from_css(css);

	page_counter_set_max(&memcg->memory, PAGE_COUNTER_MAX);
	page_counter_set_max(&memcg->swap, PAGE_COUNTER_MAX);
	page_counter_set_max(&memcg->memsw, PAGE_COUNTER_MAX);
	page_counter_set_max(&memcg->kmem, PAGE_COUNTER_MAX);
	page_counter_set_max(&memcg->tcpmem, PAGE_COUNTER_MAX);
	page_counter_set_min(&memcg->memory, 0);
	page_counter_set_low(&memcg->memory, 0);
	WRITE_ONCE(memcg->high, PAGE_COUNTER_MAX);
	memcg->soft_limit = PAGE_COUNTER_MAX;
	memcg_wb_domain_size_changed(memcg);
}

#ifdef CONFIG_MMU
/* Handlers for move charge at task migration. */
static int mem_cgroup_do_precharge(unsigned long count)
{
	int ret;

	/* Try a single bulk charge without reclaim first, kswapd may wake */
	ret = try_charge(mc.to, GFP_KERNEL & ~__GFP_DIRECT_RECLAIM, count);
	if (!ret) {
		mc.precharge += count;
		return ret;
	}

	/* Try charges one by one with reclaim, but do not retry */
	while (count--) {
		ret = try_charge(mc.to, GFP_KERNEL | __GFP_NORETRY, 1);
		if (ret)
			return ret;
		mc.precharge++;
		cond_resched();
	}
	return 0;
}

union mc_target {
	struct page	*page;
	swp_entry_t	ent;
};

enum mc_target_type {
	MC_TARGET_NONE = 0,
	MC_TARGET_PAGE,
	MC_TARGET_SWAP,
	MC_TARGET_DEVICE,
};

static struct page *mc_handle_present_pte(struct vm_area_struct *vma,
						unsigned long addr, pte_t ptent)
{
	struct page *page = vm_normal_page(vma, addr, ptent);

	if (!page || !page_mapped(page))
		return NULL;
	if (PageAnon(page)) {
		if (!(mc.flags & MOVE_ANON))
			return NULL;
	} else {
		if (!(mc.flags & MOVE_FILE))
			return NULL;
	}
	if (!get_page_unless_zero(page))
		return NULL;

	return page;
}

#if defined(CONFIG_SWAP) || defined(CONFIG_DEVICE_PRIVATE)
static struct page *mc_handle_swap_pte(struct vm_area_struct *vma,
			pte_t ptent, swp_entry_t *entry)
{
	struct page *page = NULL;
	swp_entry_t ent = pte_to_swp_entry(ptent);

	if (!(mc.flags & MOVE_ANON) || non_swap_entry(ent))
		return NULL;

	/*
	 * Handle MEMORY_DEVICE_PRIVATE which are ZONE_DEVICE page belonging to
	 * a device and because they are not accessible by CPU they are store
	 * as special swap entry in the CPU page table.
	 */
	if (is_device_private_entry(ent)) {
		page = device_private_entry_to_page(ent);
		/*
		 * MEMORY_DEVICE_PRIVATE means ZONE_DEVICE page and which have
		 * a refcount of 1 when free (unlike normal page)
		 */
		if (!page_ref_add_unless(page, 1, 1))
			return NULL;
		return page;
	}

	/*
	 * Because lookup_swap_cache() updates some statistics counter,
	 * we call find_get_page() with swapper_space directly.
	 */
	page = find_get_page(swap_address_space(ent), swp_offset(ent));
	if (do_memsw_account())
		entry->val = ent.val;

	return page;
}
#else
static struct page *mc_handle_swap_pte(struct vm_area_struct *vma,
			pte_t ptent, swp_entry_t *entry)
{
	return NULL;
}
#endif

static struct page *mc_handle_file_pte(struct vm_area_struct *vma,
			unsigned long addr, pte_t ptent, swp_entry_t *entry)
{
	struct page *page = NULL;
	struct address_space *mapping;
	pgoff_t pgoff;

	if (!vma->vm_file) /* anonymous vma */
		return NULL;
	if (!(mc.flags & MOVE_FILE))
		return NULL;

	mapping = vma->vm_file->f_mapping;
	pgoff = linear_page_index(vma, addr);

	/* page is moved even if it's not RSS of this task(page-faulted). */
#ifdef CONFIG_SWAP
	/* shmem/tmpfs may report page out on swap: account for that too. */
	if (shmem_mapping(mapping)) {
		page = find_get_entry(mapping, pgoff);
		if (xa_is_value(page)) {
			swp_entry_t swp = radix_to_swp_entry(page);
			if (do_memsw_account())
				*entry = swp;
			page = find_get_page(swap_address_space(swp),
					     swp_offset(swp));
		}
	} else
		page = find_get_page(mapping, pgoff);
#else
	page = find_get_page(mapping, pgoff);
#endif
	return page;
}

/**
 * mem_cgroup_move_account - move account of the page
 * @page: the page
 * @compound: charge the page as compound or small page
 * @from: mem_cgroup which the page is moved from.
 * @to:	mem_cgroup which the page is moved to. @from != @to.
 *
 * The caller must make sure the page is not on LRU (isolate_page() is useful.)
 *
 * This function doesn't do "charge" to new cgroup and doesn't do "uncharge"
 * from old cgroup.
 */
static int mem_cgroup_move_account(struct page *page,
				   bool compound,
				   struct mem_cgroup *from,
				   struct mem_cgroup *to)
{
	struct lruvec *from_vec, *to_vec;
	struct pglist_data *pgdat;
	unsigned long flags;
	unsigned int nr_pages = compound ? hpage_nr_pages(page) : 1;
	int ret;
	bool anon;

	VM_BUG_ON(from == to);
	VM_BUG_ON_PAGE(PageLRU(page), page);
	VM_BUG_ON(compound && !PageTransHuge(page));

	/*
	 * Prevent mem_cgroup_migrate() from looking at
	 * page->mem_cgroup of its source page while we change it.
	 */
	ret = -EBUSY;
	if (!trylock_page(page))
		goto out;

	ret = -EINVAL;
	if (page->mem_cgroup != from)
		goto out_unlock;

	anon = PageAnon(page);

	pgdat = page_pgdat(page);
	from_vec = mem_cgroup_lruvec(from, pgdat);
	to_vec = mem_cgroup_lruvec(to, pgdat);

	spin_lock_irqsave(&from->move_lock, flags);

	if (!anon && page_mapped(page)) {
		__mod_lruvec_state(from_vec, NR_FILE_MAPPED, -nr_pages);
		__mod_lruvec_state(to_vec, NR_FILE_MAPPED, nr_pages);
	}

	/*
	 * move_lock grabbed above and caller set from->moving_account, so
	 * mod_memcg_page_state will serialize updates to PageDirty.
	 * So mapping should be stable for dirty pages.
	 */
	if (!anon && PageDirty(page)) {
		struct address_space *mapping = page_mapping(page);

		if (mapping_cap_account_dirty(mapping)) {
			__mod_lruvec_state(from_vec, NR_FILE_DIRTY, -nr_pages);
			__mod_lruvec_state(to_vec, NR_FILE_DIRTY, nr_pages);
		}
	}

	if (PageWriteback(page)) {
		__mod_lruvec_state(from_vec, NR_WRITEBACK, -nr_pages);
		__mod_lruvec_state(to_vec, NR_WRITEBACK, nr_pages);
	}

	/*
	 * It is safe to change page->mem_cgroup here because the page
	 * is referenced, charged, and isolated - we can't race with
	 * uncharging, charging, migration, or LRU putback.
	 */

	/* caller should have done css_get */
	page->mem_cgroup = to;

	spin_unlock_irqrestore(&from->move_lock, flags);

	ret = 0;

	local_irq_disable();
	mem_cgroup_charge_statistics(to, page, compound, nr_pages);
	memcg_check_events(to, page);
	mem_cgroup_charge_statistics(from, page, compound, -nr_pages);
	memcg_check_events(from, page);
	local_irq_enable();
out_unlock:
	unlock_page(page);
out:
	return ret;
}

/**
 * get_mctgt_type - get target type of moving charge
 * @vma: the vma the pte to be checked belongs
 * @addr: the address corresponding to the pte to be checked
 * @ptent: the pte to be checked
 * @target: the pointer the target page or swap ent will be stored(can be NULL)
 *
 * Returns
 *   0(MC_TARGET_NONE): if the pte is not a target for move charge.
 *   1(MC_TARGET_PAGE): if the page corresponding to this pte is a target for
 *     move charge. if @target is not NULL, the page is stored in target->page
 *     with extra refcnt got(Callers should handle it).
 *   2(MC_TARGET_SWAP): if the swap entry corresponding to this pte is a
 *     target for charge migration. if @target is not NULL, the entry is stored
 *     in target->ent.
 *   3(MC_TARGET_DEVICE): like MC_TARGET_PAGE  but page is MEMORY_DEVICE_PRIVATE
 *     (so ZONE_DEVICE page and thus not on the lru).
 *     For now we such page is charge like a regular page would be as for all
 *     intent and purposes it is just special memory taking the place of a
 *     regular page.
 *
 *     See Documentations/vm/hmm.txt and include/linux/hmm.h
 *
 * Called with pte lock held.
 */

static enum mc_target_type get_mctgt_type(struct vm_area_struct *vma,
		unsigned long addr, pte_t ptent, union mc_target *target)
{
	struct page *page = NULL;
	enum mc_target_type ret = MC_TARGET_NONE;
	swp_entry_t ent = { .val = 0 };

	if (pte_present(ptent))
		page = mc_handle_present_pte(vma, addr, ptent);
	else if (is_swap_pte(ptent))
		page = mc_handle_swap_pte(vma, ptent, &ent);
	else if (pte_none(ptent))
		page = mc_handle_file_pte(vma, addr, ptent, &ent);

	if (!page && !ent.val)
		return ret;
	if (page) {
		/*
		 * Do only loose check w/o serialization.
		 * mem_cgroup_move_account() checks the page is valid or
		 * not under LRU exclusion.
		 */
		if (page->mem_cgroup == mc.from) {
			ret = MC_TARGET_PAGE;
			if (is_device_private_page(page))
				ret = MC_TARGET_DEVICE;
			if (target)
				target->page = page;
		}
		if (!ret || !target)
			put_page(page);
	}
	/*
	 * There is a swap entry and a page doesn't exist or isn't charged.
	 * But we cannot move a tail-page in a THP.
	 */
	if (ent.val && !ret && (!page || !PageTransCompound(page)) &&
	    mem_cgroup_id(mc.from) == lookup_swap_cgroup_id(ent)) {
		ret = MC_TARGET_SWAP;
		if (target)
			target->ent = ent;
	}
	return ret;
}

#ifdef CONFIG_TRANSPARENT_HUGEPAGE
/*
 * We don't consider PMD mapped swapping or file mapped pages because THP does
 * not support them for now.
 * Caller should make sure that pmd_trans_huge(pmd) is true.
 */
static enum mc_target_type get_mctgt_type_thp(struct vm_area_struct *vma,
		unsigned long addr, pmd_t pmd, union mc_target *target)
{
	struct page *page = NULL;
	enum mc_target_type ret = MC_TARGET_NONE;

	if (unlikely(is_swap_pmd(pmd))) {
		VM_BUG_ON(thp_migration_supported() &&
				  !is_pmd_migration_entry(pmd));
		return ret;
	}
	page = pmd_page(pmd);
	VM_BUG_ON_PAGE(!page || !PageHead(page), page);
	if (!(mc.flags & MOVE_ANON))
		return ret;
	if (page->mem_cgroup == mc.from) {
		ret = MC_TARGET_PAGE;
		if (target) {
			get_page(page);
			target->page = page;
		}
	}
	return ret;
}
#else
static inline enum mc_target_type get_mctgt_type_thp(struct vm_area_struct *vma,
		unsigned long addr, pmd_t pmd, union mc_target *target)
{
	return MC_TARGET_NONE;
}
#endif

static int mem_cgroup_count_precharge_pte_range(pmd_t *pmd,
					unsigned long addr, unsigned long end,
					struct mm_walk *walk)
{
	struct vm_area_struct *vma = walk->vma;
	pte_t *pte;
	spinlock_t *ptl;

	ptl = pmd_trans_huge_lock(pmd, vma);
	if (ptl) {
		/*
		 * Note their can not be MC_TARGET_DEVICE for now as we do not
		 * support transparent huge page with MEMORY_DEVICE_PRIVATE but
		 * this might change.
		 */
		if (get_mctgt_type_thp(vma, addr, *pmd, NULL) == MC_TARGET_PAGE)
			mc.precharge += HPAGE_PMD_NR;
		spin_unlock(ptl);
		return 0;
	}

	if (pmd_trans_unstable(pmd))
		return 0;
	pte = pte_offset_map_lock(vma->vm_mm, pmd, addr, &ptl);
	for (; addr != end; pte++, addr += PAGE_SIZE)
		if (get_mctgt_type(vma, addr, *pte, NULL))
			mc.precharge++;	/* increment precharge temporarily */
	pte_unmap_unlock(pte - 1, ptl);
	cond_resched();

	return 0;
}

static const struct mm_walk_ops precharge_walk_ops = {
	.pmd_entry	= mem_cgroup_count_precharge_pte_range,
};

static unsigned long mem_cgroup_count_precharge(struct mm_struct *mm)
{
	unsigned long precharge;

	down_read(&mm->mmap_sem);
	walk_page_range(mm, 0, mm->highest_vm_end, &precharge_walk_ops, NULL);
	up_read(&mm->mmap_sem);

	precharge = mc.precharge;
	mc.precharge = 0;

	return precharge;
}

static int mem_cgroup_precharge_mc(struct mm_struct *mm)
{
	unsigned long precharge = mem_cgroup_count_precharge(mm);

	VM_BUG_ON(mc.moving_task);
	mc.moving_task = current;
	return mem_cgroup_do_precharge(precharge);
}

/* cancels all extra charges on mc.from and mc.to, and wakes up all waiters. */
static void __mem_cgroup_clear_mc(void)
{
	struct mem_cgroup *from = mc.from;
	struct mem_cgroup *to = mc.to;

	/* we must uncharge all the leftover precharges from mc.to */
	if (mc.precharge) {
		cancel_charge(mc.to, mc.precharge);
		mc.precharge = 0;
	}
	/*
	 * we didn't uncharge from mc.from at mem_cgroup_move_account(), so
	 * we must uncharge here.
	 */
	if (mc.moved_charge) {
		cancel_charge(mc.from, mc.moved_charge);
		mc.moved_charge = 0;
	}
	/* we must fixup refcnts and charges */
	if (mc.moved_swap) {
		/* uncharge swap account from the old cgroup */
		if (!mem_cgroup_is_root(mc.from))
			page_counter_uncharge(&mc.from->memsw, mc.moved_swap);

		mem_cgroup_id_put_many(mc.from, mc.moved_swap);

		/*
		 * we charged both to->memory and to->memsw, so we
		 * should uncharge to->memory.
		 */
		if (!mem_cgroup_is_root(mc.to))
			page_counter_uncharge(&mc.to->memory, mc.moved_swap);

		mem_cgroup_id_get_many(mc.to, mc.moved_swap);
		css_put_many(&mc.to->css, mc.moved_swap);

		mc.moved_swap = 0;
	}
	memcg_oom_recover(from);
	memcg_oom_recover(to);
	wake_up_all(&mc.waitq);
}

static void mem_cgroup_clear_mc(void)
{
	struct mm_struct *mm = mc.mm;

	/*
	 * we must clear moving_task before waking up waiters at the end of
	 * task migration.
	 */
	mc.moving_task = NULL;
	__mem_cgroup_clear_mc();
	spin_lock(&mc.lock);
	mc.from = NULL;
	mc.to = NULL;
	mc.mm = NULL;
	spin_unlock(&mc.lock);

	mmput(mm);
}

static int mem_cgroup_can_attach(struct cgroup_taskset *tset)
{
	struct cgroup_subsys_state *css;
	struct mem_cgroup *memcg = NULL; /* unneeded init to make gcc happy */
	struct mem_cgroup *from;
	struct task_struct *leader, *p;
	struct mm_struct *mm;
	unsigned long move_flags;
	int ret = 0;

	/* charge immigration isn't supported on the default hierarchy */
	if (cgroup_subsys_on_dfl(memory_cgrp_subsys))
		return 0;

	/*
	 * Multi-process migrations only happen on the default hierarchy
	 * where charge immigration is not used.  Perform charge
	 * immigration if @tset contains a leader and whine if there are
	 * multiple.
	 */
	p = NULL;
	cgroup_taskset_for_each_leader(leader, css, tset) {
		WARN_ON_ONCE(p);
		p = leader;
		memcg = mem_cgroup_from_css(css);
	}
	if (!p)
		return 0;

	/*
	 * We are now commited to this value whatever it is. Changes in this
	 * tunable will only affect upcoming migrations, not the current one.
	 * So we need to save it, and keep it going.
	 */
	move_flags = READ_ONCE(memcg->move_charge_at_immigrate);
	if (!move_flags)
		return 0;

	from = mem_cgroup_from_task(p);

	VM_BUG_ON(from == memcg);

	mm = get_task_mm(p);
	if (!mm)
		return 0;
	/* We move charges only when we move a owner of the mm */
	if (mm->owner == p) {
		VM_BUG_ON(mc.from);
		VM_BUG_ON(mc.to);
		VM_BUG_ON(mc.precharge);
		VM_BUG_ON(mc.moved_charge);
		VM_BUG_ON(mc.moved_swap);

		spin_lock(&mc.lock);
		mc.mm = mm;
		mc.from = from;
		mc.to = memcg;
		mc.flags = move_flags;
		spin_unlock(&mc.lock);
		/* We set mc.moving_task later */

		ret = mem_cgroup_precharge_mc(mm);
		if (ret)
			mem_cgroup_clear_mc();
	} else {
		mmput(mm);
	}
	return ret;
}

static void mem_cgroup_cancel_attach(struct cgroup_taskset *tset)
{
	if (mc.to)
		mem_cgroup_clear_mc();
}

static int mem_cgroup_move_charge_pte_range(pmd_t *pmd,
				unsigned long addr, unsigned long end,
				struct mm_walk *walk)
{
	int ret = 0;
	struct vm_area_struct *vma = walk->vma;
	pte_t *pte;
	spinlock_t *ptl;
	enum mc_target_type target_type;
	union mc_target target;
	struct page *page;

	ptl = pmd_trans_huge_lock(pmd, vma);
	if (ptl) {
		if (mc.precharge < HPAGE_PMD_NR) {
			spin_unlock(ptl);
			return 0;
		}
		target_type = get_mctgt_type_thp(vma, addr, *pmd, &target);
		if (target_type == MC_TARGET_PAGE) {
			page = target.page;
			if (!isolate_lru_page(page)) {
				if (!mem_cgroup_move_account(page, true,
							     mc.from, mc.to)) {
					mc.precharge -= HPAGE_PMD_NR;
					mc.moved_charge += HPAGE_PMD_NR;
				}
				putback_lru_page(page);
			}
			put_page(page);
		} else if (target_type == MC_TARGET_DEVICE) {
			page = target.page;
			if (!mem_cgroup_move_account(page, true,
						     mc.from, mc.to)) {
				mc.precharge -= HPAGE_PMD_NR;
				mc.moved_charge += HPAGE_PMD_NR;
			}
			put_page(page);
		}
		spin_unlock(ptl);
		return 0;
	}

	if (pmd_trans_unstable(pmd))
		return 0;
retry:
	pte = pte_offset_map_lock(vma->vm_mm, pmd, addr, &ptl);
	for (; addr != end; addr += PAGE_SIZE) {
		pte_t ptent = *(pte++);
		bool device = false;
		swp_entry_t ent;

		if (!mc.precharge)
			break;

		switch (get_mctgt_type(vma, addr, ptent, &target)) {
		case MC_TARGET_DEVICE:
			device = true;
			fallthrough;
		case MC_TARGET_PAGE:
			page = target.page;
			/*
			 * We can have a part of the split pmd here. Moving it
			 * can be done but it would be too convoluted so simply
			 * ignore such a partial THP and keep it in original
			 * memcg. There should be somebody mapping the head.
			 */
			if (PageTransCompound(page))
				goto put;
			if (!device && isolate_lru_page(page))
				goto put;
			if (!mem_cgroup_move_account(page, false,
						mc.from, mc.to)) {
				mc.precharge--;
				/* we uncharge from mc.from later. */
				mc.moved_charge++;
			}
			if (!device)
				putback_lru_page(page);
put:			/* get_mctgt_type() gets the page */
			put_page(page);
			break;
		case MC_TARGET_SWAP:
			ent = target.ent;
			if (!mem_cgroup_move_swap_account(ent, mc.from, mc.to)) {
				mc.precharge--;
				/* we fixup refcnts and charges later. */
				mc.moved_swap++;
			}
			break;
		default:
			break;
		}
	}
	pte_unmap_unlock(pte - 1, ptl);
	cond_resched();

	if (addr != end) {
		/*
		 * We have consumed all precharges we got in can_attach().
		 * We try charge one by one, but don't do any additional
		 * charges to mc.to if we have failed in charge once in attach()
		 * phase.
		 */
		ret = mem_cgroup_do_precharge(1);
		if (!ret)
			goto retry;
	}

	return ret;
}

static const struct mm_walk_ops charge_walk_ops = {
	.pmd_entry	= mem_cgroup_move_charge_pte_range,
};

static void mem_cgroup_move_charge(void)
{
	lru_add_drain_all();
	/*
	 * Signal lock_page_memcg() to take the memcg's move_lock
	 * while we're moving its pages to another memcg. Then wait
	 * for already started RCU-only updates to finish.
	 */
	atomic_inc(&mc.from->moving_account);
	synchronize_rcu();
retry:
	if (unlikely(!down_read_trylock(&mc.mm->mmap_sem))) {
		/*
		 * Someone who are holding the mmap_sem might be waiting in
		 * waitq. So we cancel all extra charges, wake up all waiters,
		 * and retry. Because we cancel precharges, we might not be able
		 * to move enough charges, but moving charge is a best-effort
		 * feature anyway, so it wouldn't be a big problem.
		 */
		__mem_cgroup_clear_mc();
		cond_resched();
		goto retry;
	}
	/*
	 * When we have consumed all precharges and failed in doing
	 * additional charge, the page walk just aborts.
	 */
	walk_page_range(mc.mm, 0, mc.mm->highest_vm_end, &charge_walk_ops,
			NULL);

	up_read(&mc.mm->mmap_sem);
	atomic_dec(&mc.from->moving_account);
}

static void mem_cgroup_move_task(void)
{
	if (mc.to) {
		mem_cgroup_move_charge();
		mem_cgroup_clear_mc();
	}
}
#else	/* !CONFIG_MMU */
static int mem_cgroup_can_attach(struct cgroup_taskset *tset)
{
	return 0;
}
static void mem_cgroup_cancel_attach(struct cgroup_taskset *tset)
{
}
static void mem_cgroup_move_task(void)
{
}
#endif

/*
 * Cgroup retains root cgroups across [un]mount cycles making it necessary
 * to verify whether we're attached to the default hierarchy on each mount
 * attempt.
 */
static void mem_cgroup_bind(struct cgroup_subsys_state *root_css)
{
	/*
	 * use_hierarchy is forced on the default hierarchy.  cgroup core
	 * guarantees that @root doesn't have any children, so turning it
	 * on for the root memcg is enough.
	 */
	if (cgroup_subsys_on_dfl(memory_cgrp_subsys))
		root_mem_cgroup->use_hierarchy = true;
	else
		root_mem_cgroup->use_hierarchy = false;
}

static int seq_puts_memcg_tunable(struct seq_file *m, unsigned long value)
{
	if (value == PAGE_COUNTER_MAX)
		seq_puts(m, "max\n");
	else
		seq_printf(m, "%llu\n", (u64)value * PAGE_SIZE);

	return 0;
}

static u64 memory_current_read(struct cgroup_subsys_state *css,
			       struct cftype *cft)
{
	struct mem_cgroup *memcg = mem_cgroup_from_css(css);

	return (u64)page_counter_read(&memcg->memory) * PAGE_SIZE;
}

static int memory_min_show(struct seq_file *m, void *v)
{
	return seq_puts_memcg_tunable(m,
		READ_ONCE(mem_cgroup_from_seq(m)->memory.min));
}

static ssize_t memory_min_write(struct kernfs_open_file *of,
				char *buf, size_t nbytes, loff_t off)
{
	struct mem_cgroup *memcg = mem_cgroup_from_css(of_css(of));
	unsigned long min;
	int err;

	buf = strstrip(buf);
	err = page_counter_memparse(buf, "max", &min);
	if (err)
		return err;

	page_counter_set_min(&memcg->memory, min);

	return nbytes;
}

static int memory_low_show(struct seq_file *m, void *v)
{
	return seq_puts_memcg_tunable(m,
		READ_ONCE(mem_cgroup_from_seq(m)->memory.low));
}

static ssize_t memory_low_write(struct kernfs_open_file *of,
				char *buf, size_t nbytes, loff_t off)
{
	struct mem_cgroup *memcg = mem_cgroup_from_css(of_css(of));
	unsigned long low;
	int err;

	buf = strstrip(buf);
	err = page_counter_memparse(buf, "max", &low);
	if (err)
		return err;

	page_counter_set_low(&memcg->memory, low);

	return nbytes;
}

static int memory_high_show(struct seq_file *m, void *v)
{
	return seq_puts_memcg_tunable(m, READ_ONCE(mem_cgroup_from_seq(m)->high));
}

static ssize_t memory_high_write(struct kernfs_open_file *of,
				 char *buf, size_t nbytes, loff_t off)
{
	struct mem_cgroup *memcg = mem_cgroup_from_css(of_css(of));
	unsigned int nr_retries = MEM_CGROUP_RECLAIM_RETRIES;
	bool drained = false;
	unsigned long high;
	int err;

	buf = strstrip(buf);
	err = page_counter_memparse(buf, "max", &high);
	if (err)
		return err;

	WRITE_ONCE(memcg->high, high);

	for (;;) {
		unsigned long nr_pages = page_counter_read(&memcg->memory);
		unsigned long reclaimed;

		if (nr_pages <= high)
			break;

		if (signal_pending(current))
			break;

		if (!drained) {
			drain_all_stock(memcg);
			drained = true;
			continue;
		}

		reclaimed = try_to_free_mem_cgroup_pages(memcg, nr_pages - high,
							 GFP_KERNEL, true);

		if (!reclaimed && !nr_retries--)
			break;
	}

	return nbytes;
}

static int memory_max_show(struct seq_file *m, void *v)
{
	return seq_puts_memcg_tunable(m,
		READ_ONCE(mem_cgroup_from_seq(m)->memory.max));
}

static ssize_t memory_max_write(struct kernfs_open_file *of,
				char *buf, size_t nbytes, loff_t off)
{
	struct mem_cgroup *memcg = mem_cgroup_from_css(of_css(of));
	unsigned int nr_reclaims = MEM_CGROUP_RECLAIM_RETRIES;
	bool drained = false;
	unsigned long max;
	int err;

	buf = strstrip(buf);
	err = page_counter_memparse(buf, "max", &max);
	if (err)
		return err;

	xchg(&memcg->memory.max, max);

	for (;;) {
		unsigned long nr_pages = page_counter_read(&memcg->memory);

		if (nr_pages <= max)
			break;

		if (signal_pending(current))
			break;

		if (!drained) {
			drain_all_stock(memcg);
			drained = true;
			continue;
		}

		if (nr_reclaims) {
			if (!try_to_free_mem_cgroup_pages(memcg, nr_pages - max,
							  GFP_KERNEL, true))
				nr_reclaims--;
			continue;
		}

		memcg_memory_event(memcg, MEMCG_OOM);
		if (!mem_cgroup_out_of_memory(memcg, GFP_KERNEL, 0))
			break;
	}

	memcg_wb_domain_size_changed(memcg);
	return nbytes;
}

static void __memory_events_show(struct seq_file *m, atomic_long_t *events)
{
	seq_printf(m, "low %lu\n", atomic_long_read(&events[MEMCG_LOW]));
	seq_printf(m, "high %lu\n", atomic_long_read(&events[MEMCG_HIGH]));
	seq_printf(m, "max %lu\n", atomic_long_read(&events[MEMCG_MAX]));
	seq_printf(m, "oom %lu\n", atomic_long_read(&events[MEMCG_OOM]));
	seq_printf(m, "oom_kill %lu\n",
		   atomic_long_read(&events[MEMCG_OOM_KILL]));
}

static int memory_events_show(struct seq_file *m, void *v)
{
	struct mem_cgroup *memcg = mem_cgroup_from_seq(m);

	__memory_events_show(m, memcg->memory_events);
	return 0;
}

static int memory_events_local_show(struct seq_file *m, void *v)
{
	struct mem_cgroup *memcg = mem_cgroup_from_seq(m);

	__memory_events_show(m, memcg->memory_events_local);
	return 0;
}

static int memory_stat_show(struct seq_file *m, void *v)
{
	struct mem_cgroup *memcg = mem_cgroup_from_seq(m);
	char *buf;

	buf = memory_stat_format(memcg);
	if (!buf)
		return -ENOMEM;
	seq_puts(m, buf);
	kfree(buf);
	return 0;
}

static int memory_oom_group_show(struct seq_file *m, void *v)
{
	struct mem_cgroup *memcg = mem_cgroup_from_seq(m);

	seq_printf(m, "%d\n", memcg->oom_group);

	return 0;
}

static ssize_t memory_oom_group_write(struct kernfs_open_file *of,
				      char *buf, size_t nbytes, loff_t off)
{
	struct mem_cgroup *memcg = mem_cgroup_from_css(of_css(of));
	int ret, oom_group;

	buf = strstrip(buf);
	if (!buf)
		return -EINVAL;

	ret = kstrtoint(buf, 0, &oom_group);
	if (ret)
		return ret;

	if (oom_group != 0 && oom_group != 1)
		return -EINVAL;

	memcg->oom_group = oom_group;

	return nbytes;
}

static struct cftype memory_files[] = {
	{
		.name = "current",
		.flags = CFTYPE_NOT_ON_ROOT,
		.read_u64 = memory_current_read,
	},
	{
		.name = "min",
		.flags = CFTYPE_NOT_ON_ROOT,
		.seq_show = memory_min_show,
		.write = memory_min_write,
	},
	{
		.name = "low",
		.flags = CFTYPE_NOT_ON_ROOT,
		.seq_show = memory_low_show,
		.write = memory_low_write,
	},
	{
		.name = "high",
		.flags = CFTYPE_NOT_ON_ROOT,
		.seq_show = memory_high_show,
		.write = memory_high_write,
	},
	{
		.name = "max",
		.flags = CFTYPE_NOT_ON_ROOT,
		.seq_show = memory_max_show,
		.write = memory_max_write,
	},
	{
		.name = "events",
		.flags = CFTYPE_NOT_ON_ROOT,
		.file_offset = offsetof(struct mem_cgroup, events_file),
		.seq_show = memory_events_show,
	},
	{
		.name = "events.local",
		.flags = CFTYPE_NOT_ON_ROOT,
		.file_offset = offsetof(struct mem_cgroup, events_local_file),
		.seq_show = memory_events_local_show,
	},
	{
		.name = "stat",
		.flags = CFTYPE_NOT_ON_ROOT,
		.seq_show = memory_stat_show,
	},
	{
		.name = "oom.group",
		.flags = CFTYPE_NOT_ON_ROOT | CFTYPE_NS_DELEGATABLE,
		.seq_show = memory_oom_group_show,
		.write = memory_oom_group_write,
	},
	{ }	/* terminate */
};

struct cgroup_subsys memory_cgrp_subsys = {
	.css_alloc = mem_cgroup_css_alloc,
	.css_online = mem_cgroup_css_online,
	.css_offline = mem_cgroup_css_offline,
	.css_released = mem_cgroup_css_released,
	.css_free = mem_cgroup_css_free,
	.css_reset = mem_cgroup_css_reset,
	.can_attach = mem_cgroup_can_attach,
	.cancel_attach = mem_cgroup_cancel_attach,
	.post_attach = mem_cgroup_move_task,
	.bind = mem_cgroup_bind,
	.dfl_cftypes = memory_files,
	.legacy_cftypes = mem_cgroup_legacy_files,
	.early_init = 0,
};

/*
 * This function calculates an individual cgroup's effective
 * protection which is derived from its own memory.min/low, its
 * parent's and siblings' settings, as well as the actual memory
 * distribution in the tree.
 *
 * The following rules apply to the effective protection values:
 *
 * 1. At the first level of reclaim, effective protection is equal to
 *    the declared protection in memory.min and memory.low.
 *
 * 2. To enable safe delegation of the protection configuration, at
 *    subsequent levels the effective protection is capped to the
 *    parent's effective protection.
 *
 * 3. To make complex and dynamic subtrees easier to configure, the
 *    user is allowed to overcommit the declared protection at a given
 *    level. If that is the case, the parent's effective protection is
 *    distributed to the children in proportion to how much protection
 *    they have declared and how much of it they are utilizing.
 *
 *    This makes distribution proportional, but also work-conserving:
 *    if one cgroup claims much more protection than it uses memory,
 *    the unused remainder is available to its siblings.
 *
 * 4. Conversely, when the declared protection is undercommitted at a
 *    given level, the distribution of the larger parental protection
 *    budget is NOT proportional. A cgroup's protection from a sibling
 *    is capped to its own memory.min/low setting.
 *
 * 5. However, to allow protecting recursive subtrees from each other
 *    without having to declare each individual cgroup's fixed share
 *    of the ancestor's claim to protection, any unutilized -
 *    "floating" - protection from up the tree is distributed in
 *    proportion to each cgroup's *usage*. This makes the protection
 *    neutral wrt sibling cgroups and lets them compete freely over
 *    the shared parental protection budget, but it protects the
 *    subtree as a whole from neighboring subtrees.
 *
 * Note that 4. and 5. are not in conflict: 4. is about protecting
 * against immediate siblings whereas 5. is about protecting against
 * neighboring subtrees.
 */
static unsigned long effective_protection(unsigned long usage,
					  unsigned long parent_usage,
					  unsigned long setting,
					  unsigned long parent_effective,
					  unsigned long siblings_protected)
{
	unsigned long protected;
	unsigned long ep;

	protected = min(usage, setting);
	/*
	 * If all cgroups at this level combined claim and use more
	 * protection then what the parent affords them, distribute
	 * shares in proportion to utilization.
	 *
	 * We are using actual utilization rather than the statically
	 * claimed protection in order to be work-conserving: claimed
	 * but unused protection is available to siblings that would
	 * otherwise get a smaller chunk than what they claimed.
	 */
	if (siblings_protected > parent_effective)
		return protected * parent_effective / siblings_protected;

	/*
	 * Ok, utilized protection of all children is within what the
	 * parent affords them, so we know whatever this child claims
	 * and utilizes is effectively protected.
	 *
	 * If there is unprotected usage beyond this value, reclaim
	 * will apply pressure in proportion to that amount.
	 *
	 * If there is unutilized protection, the cgroup will be fully
	 * shielded from reclaim, but we do return a smaller value for
	 * protection than what the group could enjoy in theory. This
	 * is okay. With the overcommit distribution above, effective
	 * protection is always dependent on how memory is actually
	 * consumed among the siblings anyway.
	 */
	ep = protected;

	/*
	 * If the children aren't claiming (all of) the protection
	 * afforded to them by the parent, distribute the remainder in
	 * proportion to the (unprotected) memory of each cgroup. That
	 * way, cgroups that aren't explicitly prioritized wrt each
	 * other compete freely over the allowance, but they are
	 * collectively protected from neighboring trees.
	 *
	 * We're using unprotected memory for the weight so that if
	 * some cgroups DO claim explicit protection, we don't protect
	 * the same bytes twice.
	 */
	if (!(cgrp_dfl_root.flags & CGRP_ROOT_MEMORY_RECURSIVE_PROT))
		return ep;

	if (parent_effective > siblings_protected && usage > protected) {
		unsigned long unclaimed;

		unclaimed = parent_effective - siblings_protected;
		unclaimed *= usage - protected;
		unclaimed /= parent_usage - siblings_protected;

		ep += unclaimed;
	}

	return ep;
}

/**
 * mem_cgroup_protected - check if memory consumption is in the normal range
 * @root: the top ancestor of the sub-tree being checked
 * @memcg: the memory cgroup to check
 *
 * WARNING: This function is not stateless! It can only be used as part
 *          of a top-down tree iteration, not for isolated queries.
 *
 * Returns one of the following:
 *   MEMCG_PROT_NONE: cgroup memory is not protected
 *   MEMCG_PROT_LOW: cgroup memory is protected as long there is
 *     an unprotected supply of reclaimable memory from other cgroups.
 *   MEMCG_PROT_MIN: cgroup memory is protected
 */
enum mem_cgroup_protection mem_cgroup_protected(struct mem_cgroup *root,
						struct mem_cgroup *memcg)
{
	unsigned long usage, parent_usage;
	struct mem_cgroup *parent;

	if (mem_cgroup_disabled())
		return MEMCG_PROT_NONE;

	if (!root)
		root = root_mem_cgroup;
	if (memcg == root)
		return MEMCG_PROT_NONE;

	usage = page_counter_read(&memcg->memory);
	if (!usage)
		return MEMCG_PROT_NONE;

	parent = parent_mem_cgroup(memcg);
	/* No parent means a non-hierarchical mode on v1 memcg */
	if (!parent)
		return MEMCG_PROT_NONE;

	if (parent == root) {
		memcg->memory.emin = READ_ONCE(memcg->memory.min);
		memcg->memory.elow = memcg->memory.low;
		goto out;
	}

	parent_usage = page_counter_read(&parent->memory);

	WRITE_ONCE(memcg->memory.emin, effective_protection(usage, parent_usage,
			READ_ONCE(memcg->memory.min),
			READ_ONCE(parent->memory.emin),
			atomic_long_read(&parent->memory.children_min_usage)));

	WRITE_ONCE(memcg->memory.elow, effective_protection(usage, parent_usage,
			memcg->memory.low, READ_ONCE(parent->memory.elow),
			atomic_long_read(&parent->memory.children_low_usage)));

out:
	if (usage <= memcg->memory.emin)
		return MEMCG_PROT_MIN;
	else if (usage <= memcg->memory.elow)
		return MEMCG_PROT_LOW;
	else
		return MEMCG_PROT_NONE;
}

/**
 * mem_cgroup_try_charge - try charging a page
 * @page: page to charge
 * @mm: mm context of the victim
 * @gfp_mask: reclaim mode
 * @memcgp: charged memcg return
 * @compound: charge the page as compound or small page
 *
 * Try to charge @page to the memcg that @mm belongs to, reclaiming
 * pages according to @gfp_mask if necessary.
 *
 * Returns 0 on success, with *@memcgp pointing to the charged memcg.
 * Otherwise, an error code is returned.
 *
 * After page->mapping has been set up, the caller must finalize the
 * charge with mem_cgroup_commit_charge().  Or abort the transaction
 * with mem_cgroup_cancel_charge() in case page instantiation fails.
 */
int mem_cgroup_try_charge(struct page *page, struct mm_struct *mm,
			  gfp_t gfp_mask, struct mem_cgroup **memcgp,
			  bool compound)
{
	struct mem_cgroup *memcg = NULL;
	unsigned int nr_pages = compound ? hpage_nr_pages(page) : 1;
	int ret = 0;

	if (mem_cgroup_disabled())
		goto out;

	if (PageSwapCache(page)) {
		/*
		 * Every swap fault against a single page tries to charge the
		 * page, bail as early as possible.  shmem_unuse() encounters
		 * already charged pages, too.  The USED bit is protected by
		 * the page lock, which serializes swap cache removal, which
		 * in turn serializes uncharging.
		 */
		VM_BUG_ON_PAGE(!PageLocked(page), page);
		if (compound_head(page)->mem_cgroup)
			goto out;

		if (do_swap_account) {
			swp_entry_t ent = { .val = page_private(page), };
			unsigned short id = lookup_swap_cgroup_id(ent);

			rcu_read_lock();
			memcg = mem_cgroup_from_id(id);
			if (memcg && !css_tryget_online(&memcg->css))
				memcg = NULL;
			rcu_read_unlock();
		}
	}

	if (!memcg)
		memcg = get_mem_cgroup_from_mm(mm);

	ret = try_charge(memcg, gfp_mask, nr_pages);

	css_put(&memcg->css);
out:
	*memcgp = memcg;
	return ret;
}

int mem_cgroup_try_charge_delay(struct page *page, struct mm_struct *mm,
			  gfp_t gfp_mask, struct mem_cgroup **memcgp,
			  bool compound)
{
	struct mem_cgroup *memcg;
	int ret;

	ret = mem_cgroup_try_charge(page, mm, gfp_mask, memcgp, compound);
	memcg = *memcgp;
	mem_cgroup_throttle_swaprate(memcg, page_to_nid(page), gfp_mask);
	return ret;
}

/**
 * mem_cgroup_commit_charge - commit a page charge
 * @page: page to charge
 * @memcg: memcg to charge the page to
 * @lrucare: page might be on LRU already
 * @compound: charge the page as compound or small page
 *
 * Finalize a charge transaction started by mem_cgroup_try_charge(),
 * after page->mapping has been set up.  This must happen atomically
 * as part of the page instantiation, i.e. under the page table lock
 * for anonymous pages, under the page lock for page and swap cache.
 *
 * In addition, the page must not be on the LRU during the commit, to
 * prevent racing with task migration.  If it might be, use @lrucare.
 *
 * Use mem_cgroup_cancel_charge() to cancel the transaction instead.
 */
void mem_cgroup_commit_charge(struct page *page, struct mem_cgroup *memcg,
			      bool lrucare, bool compound)
{
	unsigned int nr_pages = compound ? hpage_nr_pages(page) : 1;

	VM_BUG_ON_PAGE(!page->mapping, page);
	VM_BUG_ON_PAGE(PageLRU(page) && !lrucare, page);

	if (mem_cgroup_disabled())
		return;
	/*
	 * Swap faults will attempt to charge the same page multiple
	 * times.  But reuse_swap_page() might have removed the page
	 * from swapcache already, so we can't check PageSwapCache().
	 */
	if (!memcg)
		return;

	commit_charge(page, memcg, lrucare);

	local_irq_disable();
	mem_cgroup_charge_statistics(memcg, page, compound, nr_pages);
	memcg_check_events(memcg, page);
	local_irq_enable();

	if (do_memsw_account() && PageSwapCache(page)) {
		swp_entry_t entry = { .val = page_private(page) };
		/*
		 * The swap entry might not get freed for a long time,
		 * let's not wait for it.  The page already received a
		 * memory+swap charge, drop the swap entry duplicate.
		 */
		mem_cgroup_uncharge_swap(entry, nr_pages);
	}
}

/**
 * mem_cgroup_cancel_charge - cancel a page charge
 * @page: page to charge
 * @memcg: memcg to charge the page to
 * @compound: charge the page as compound or small page
 *
 * Cancel a charge transaction started by mem_cgroup_try_charge().
 */
void mem_cgroup_cancel_charge(struct page *page, struct mem_cgroup *memcg,
		bool compound)
{
	unsigned int nr_pages = compound ? hpage_nr_pages(page) : 1;

	if (mem_cgroup_disabled())
		return;
	/*
	 * Swap faults will attempt to charge the same page multiple
	 * times.  But reuse_swap_page() might have removed the page
	 * from swapcache already, so we can't check PageSwapCache().
	 */
	if (!memcg)
		return;

	cancel_charge(memcg, nr_pages);
}

struct uncharge_gather {
	struct mem_cgroup *memcg;
	unsigned long pgpgout;
	unsigned long nr_anon;
	unsigned long nr_file;
	unsigned long nr_kmem;
	unsigned long nr_huge;
	unsigned long nr_shmem;
	struct page *dummy_page;
};

static inline void uncharge_gather_clear(struct uncharge_gather *ug)
{
	memset(ug, 0, sizeof(*ug));
}

static void uncharge_batch(const struct uncharge_gather *ug)
{
	unsigned long nr_pages = ug->nr_anon + ug->nr_file + ug->nr_kmem;
	unsigned long flags;

	if (!mem_cgroup_is_root(ug->memcg)) {
		page_counter_uncharge(&ug->memcg->memory, nr_pages);
		if (do_memsw_account())
			page_counter_uncharge(&ug->memcg->memsw, nr_pages);
		if (!cgroup_subsys_on_dfl(memory_cgrp_subsys) && ug->nr_kmem)
			page_counter_uncharge(&ug->memcg->kmem, ug->nr_kmem);
		memcg_oom_recover(ug->memcg);
	}

	local_irq_save(flags);
	__mod_memcg_state(ug->memcg, MEMCG_RSS, -ug->nr_anon);
	__mod_memcg_state(ug->memcg, MEMCG_CACHE, -ug->nr_file);
	__mod_memcg_state(ug->memcg, MEMCG_RSS_HUGE, -ug->nr_huge);
	__mod_memcg_state(ug->memcg, NR_SHMEM, -ug->nr_shmem);
	__count_memcg_events(ug->memcg, PGPGOUT, ug->pgpgout);
	__this_cpu_add(ug->memcg->vmstats_percpu->nr_page_events, nr_pages);
	memcg_check_events(ug->memcg, ug->dummy_page);
	local_irq_restore(flags);

	if (!mem_cgroup_is_root(ug->memcg))
		css_put_many(&ug->memcg->css, nr_pages);
}

static void uncharge_page(struct page *page, struct uncharge_gather *ug)
{
	VM_BUG_ON_PAGE(PageLRU(page), page);
	VM_BUG_ON_PAGE(page_count(page) && !is_zone_device_page(page) &&
			!PageHWPoison(page) , page);

	if (!page->mem_cgroup)
		return;

	/*
	 * Nobody should be changing or seriously looking at
	 * page->mem_cgroup at this point, we have fully
	 * exclusive access to the page.
	 */

	if (ug->memcg != page->mem_cgroup) {
		if (ug->memcg) {
			uncharge_batch(ug);
			uncharge_gather_clear(ug);
		}
		ug->memcg = page->mem_cgroup;
	}

	if (!PageKmemcg(page)) {
		unsigned int nr_pages = 1;

		if (PageTransHuge(page)) {
			nr_pages = compound_nr(page);
			ug->nr_huge += nr_pages;
		}
		if (PageAnon(page))
			ug->nr_anon += nr_pages;
		else {
			ug->nr_file += nr_pages;
			if (PageSwapBacked(page))
				ug->nr_shmem += nr_pages;
		}
		ug->pgpgout++;
	} else {
		ug->nr_kmem += compound_nr(page);
		__ClearPageKmemcg(page);
	}

	ug->dummy_page = page;
	page->mem_cgroup = NULL;
}

static void uncharge_list(struct list_head *page_list)
{
	struct uncharge_gather ug;
	struct list_head *next;

	uncharge_gather_clear(&ug);

	/*
	 * Note that the list can be a single page->lru; hence the
	 * do-while loop instead of a simple list_for_each_entry().
	 */
	next = page_list->next;
	do {
		struct page *page;

		page = list_entry(next, struct page, lru);
		next = page->lru.next;

		uncharge_page(page, &ug);
	} while (next != page_list);

	if (ug.memcg)
		uncharge_batch(&ug);
}

/**
 * mem_cgroup_uncharge - uncharge a page
 * @page: page to uncharge
 *
 * Uncharge a page previously charged with mem_cgroup_try_charge() and
 * mem_cgroup_commit_charge().
 */
void mem_cgroup_uncharge(struct page *page)
{
	struct uncharge_gather ug;

	if (mem_cgroup_disabled())
		return;

	/* Don't touch page->lru of any random page, pre-check: */
	if (!page->mem_cgroup)
		return;

	uncharge_gather_clear(&ug);
	uncharge_page(page, &ug);
	uncharge_batch(&ug);
}

/**
 * mem_cgroup_uncharge_list - uncharge a list of page
 * @page_list: list of pages to uncharge
 *
 * Uncharge a list of pages previously charged with
 * mem_cgroup_try_charge() and mem_cgroup_commit_charge().
 */
void mem_cgroup_uncharge_list(struct list_head *page_list)
{
	if (mem_cgroup_disabled())
		return;

	if (!list_empty(page_list))
		uncharge_list(page_list);
}

/**
 * mem_cgroup_migrate - charge a page's replacement
 * @oldpage: currently circulating page
 * @newpage: replacement page
 *
 * Charge @newpage as a replacement page for @oldpage. @oldpage will
 * be uncharged upon free.
 *
 * Both pages must be locked, @newpage->mapping must be set up.
 */
void mem_cgroup_migrate(struct page *oldpage, struct page *newpage)
{
	struct mem_cgroup *memcg;
	unsigned int nr_pages;
	unsigned long flags;

	VM_BUG_ON_PAGE(!PageLocked(oldpage), oldpage);
	VM_BUG_ON_PAGE(!PageLocked(newpage), newpage);
	VM_BUG_ON_PAGE(PageAnon(oldpage) != PageAnon(newpage), newpage);
	VM_BUG_ON_PAGE(PageTransHuge(oldpage) != PageTransHuge(newpage),
		       newpage);

	if (mem_cgroup_disabled())
		return;

	/* Page cache replacement: new page already charged? */
	if (newpage->mem_cgroup)
		return;

	/* Swapcache readahead pages can get replaced before being charged */
	memcg = oldpage->mem_cgroup;
	if (!memcg)
		return;

	/* Force-charge the new page. The old one will be freed soon */
	nr_pages = hpage_nr_pages(newpage);

	page_counter_charge(&memcg->memory, nr_pages);
	if (do_memsw_account())
		page_counter_charge(&memcg->memsw, nr_pages);
	css_get_many(&memcg->css, nr_pages);

	commit_charge(newpage, memcg, false);

	local_irq_save(flags);
	mem_cgroup_charge_statistics(memcg, newpage, PageTransHuge(newpage),
			nr_pages);
	memcg_check_events(memcg, newpage);
	local_irq_restore(flags);
}

DEFINE_STATIC_KEY_FALSE(memcg_sockets_enabled_key);
EXPORT_SYMBOL(memcg_sockets_enabled_key);

void mem_cgroup_sk_alloc(struct sock *sk)
{
	struct mem_cgroup *memcg;

	if (!mem_cgroup_sockets_enabled)
		return;

	/* Do not associate the sock with unrelated interrupted task's memcg. */
	if (in_interrupt())
		return;

	rcu_read_lock();
	memcg = mem_cgroup_from_task(current);
	if (memcg == root_mem_cgroup)
		goto out;
	if (!cgroup_subsys_on_dfl(memory_cgrp_subsys) && !memcg->tcpmem_active)
		goto out;
	if (css_tryget(&memcg->css))
		sk->sk_memcg = memcg;
out:
	rcu_read_unlock();
}

void mem_cgroup_sk_free(struct sock *sk)
{
	if (sk->sk_memcg)
		css_put(&sk->sk_memcg->css);
}

/**
 * mem_cgroup_charge_skmem - charge socket memory
 * @memcg: memcg to charge
 * @nr_pages: number of pages to charge
 *
 * Charges @nr_pages to @memcg. Returns %true if the charge fit within
 * @memcg's configured limit, %false if the charge had to be forced.
 */
bool mem_cgroup_charge_skmem(struct mem_cgroup *memcg, unsigned int nr_pages)
{
	gfp_t gfp_mask = GFP_KERNEL;

	if (!cgroup_subsys_on_dfl(memory_cgrp_subsys)) {
		struct page_counter *fail;

		if (page_counter_try_charge(&memcg->tcpmem, nr_pages, &fail)) {
			memcg->tcpmem_pressure = 0;
			return true;
		}
		page_counter_charge(&memcg->tcpmem, nr_pages);
		memcg->tcpmem_pressure = 1;
		return false;
	}

	/* Don't block in the packet receive path */
	if (in_softirq())
		gfp_mask = GFP_NOWAIT;

	mod_memcg_state(memcg, MEMCG_SOCK, nr_pages);

	if (try_charge(memcg, gfp_mask, nr_pages) == 0)
		return true;

	try_charge(memcg, gfp_mask|__GFP_NOFAIL, nr_pages);
	return false;
}

/**
 * mem_cgroup_uncharge_skmem - uncharge socket memory
 * @memcg: memcg to uncharge
 * @nr_pages: number of pages to uncharge
 */
void mem_cgroup_uncharge_skmem(struct mem_cgroup *memcg, unsigned int nr_pages)
{
	if (!cgroup_subsys_on_dfl(memory_cgrp_subsys)) {
		page_counter_uncharge(&memcg->tcpmem, nr_pages);
		return;
	}

	mod_memcg_state(memcg, MEMCG_SOCK, -nr_pages);

	refill_stock(memcg, nr_pages);
}

static int __init cgroup_memory(char *s)
{
	char *token;

	while ((token = strsep(&s, ",")) != NULL) {
		if (!*token)
			continue;
		if (!strcmp(token, "nosocket"))
			cgroup_memory_nosocket = true;
		if (!strcmp(token, "nokmem"))
			cgroup_memory_nokmem = true;
	}
	return 0;
}
__setup("cgroup.memory=", cgroup_memory);

/*
 * subsys_initcall() for memory controller.
 *
 * Some parts like memcg_hotplug_cpu_dead() have to be initialized from this
 * context because of lock dependencies (cgroup_lock -> cpu hotplug) but
 * basically everything that doesn't depend on a specific mem_cgroup structure
 * should be initialized from here.
 */
static int __init mem_cgroup_init(void)
{
	int cpu, node;

#ifdef CONFIG_MEMCG_KMEM
	/*
	 * Kmem cache creation is mostly done with the slab_mutex held,
	 * so use a workqueue with limited concurrency to avoid stalling
	 * all worker threads in case lots of cgroups are created and
	 * destroyed simultaneously.
	 */
	memcg_kmem_cache_wq = alloc_workqueue("memcg_kmem_cache", 0, 1);
	BUG_ON(!memcg_kmem_cache_wq);
#endif

	cpuhp_setup_state_nocalls(CPUHP_MM_MEMCQ_DEAD, "mm/memctrl:dead", NULL,
				  memcg_hotplug_cpu_dead);

	for_each_possible_cpu(cpu)
		INIT_WORK(&per_cpu_ptr(&memcg_stock, cpu)->work,
			  drain_local_stock);

	for_each_node(node) {
		struct mem_cgroup_tree_per_node *rtpn;

		rtpn = kzalloc_node(sizeof(*rtpn), GFP_KERNEL,
				    node_online(node) ? node : NUMA_NO_NODE);

		rtpn->rb_root = RB_ROOT;
		rtpn->rb_rightmost = NULL;
		spin_lock_init(&rtpn->lock);
		soft_limit_tree.rb_tree_per_node[node] = rtpn;
	}

	return 0;
}
subsys_initcall(mem_cgroup_init);

#ifdef CONFIG_MEMCG_SWAP
static struct mem_cgroup *mem_cgroup_id_get_online(struct mem_cgroup *memcg)
{
	while (!refcount_inc_not_zero(&memcg->id.ref)) {
		/*
		 * The root cgroup cannot be destroyed, so it's refcount must
		 * always be >= 1.
		 */
		if (WARN_ON_ONCE(memcg == root_mem_cgroup)) {
			VM_BUG_ON(1);
			break;
		}
		memcg = parent_mem_cgroup(memcg);
		if (!memcg)
			memcg = root_mem_cgroup;
	}
	return memcg;
}

/**
 * mem_cgroup_swapout - transfer a memsw charge to swap
 * @page: page whose memsw charge to transfer
 * @entry: swap entry to move the charge to
 *
 * Transfer the memsw charge of @page to @entry.
 */
void mem_cgroup_swapout(struct page *page, swp_entry_t entry)
{
	struct mem_cgroup *memcg, *swap_memcg;
	unsigned int nr_entries;
	unsigned short oldid;

	VM_BUG_ON_PAGE(PageLRU(page), page);
	VM_BUG_ON_PAGE(page_count(page), page);

	if (!do_memsw_account())
		return;

	memcg = page->mem_cgroup;

	/* Readahead page, never charged */
	if (!memcg)
		return;

	/*
	 * In case the memcg owning these pages has been offlined and doesn't
	 * have an ID allocated to it anymore, charge the closest online
	 * ancestor for the swap instead and transfer the memory+swap charge.
	 */
	swap_memcg = mem_cgroup_id_get_online(memcg);
	nr_entries = hpage_nr_pages(page);
	/* Get references for the tail pages, too */
	if (nr_entries > 1)
		mem_cgroup_id_get_many(swap_memcg, nr_entries - 1);
	oldid = swap_cgroup_record(entry, mem_cgroup_id(swap_memcg),
				   nr_entries);
	VM_BUG_ON_PAGE(oldid, page);
	mod_memcg_state(swap_memcg, MEMCG_SWAP, nr_entries);

	page->mem_cgroup = NULL;

	if (!mem_cgroup_is_root(memcg))
		page_counter_uncharge(&memcg->memory, nr_entries);

	if (memcg != swap_memcg) {
		if (!mem_cgroup_is_root(swap_memcg))
			page_counter_charge(&swap_memcg->memsw, nr_entries);
		page_counter_uncharge(&memcg->memsw, nr_entries);
	}

	/*
	 * Interrupts should be disabled here because the caller holds the
	 * i_pages lock which is taken with interrupts-off. It is
	 * important here to have the interrupts disabled because it is the
	 * only synchronisation we have for updating the per-CPU variables.
	 */
	VM_BUG_ON(!irqs_disabled());
	mem_cgroup_charge_statistics(memcg, page, PageTransHuge(page),
				     -nr_entries);
	memcg_check_events(memcg, page);

	if (!mem_cgroup_is_root(memcg))
		css_put_many(&memcg->css, nr_entries);
}

/**
 * mem_cgroup_try_charge_swap - try charging swap space for a page
 * @page: page being added to swap
 * @entry: swap entry to charge
 *
 * Try to charge @page's memcg for the swap space at @entry.
 *
 * Returns 0 on success, -ENOMEM on failure.
 */
int mem_cgroup_try_charge_swap(struct page *page, swp_entry_t entry)
{
	unsigned int nr_pages = hpage_nr_pages(page);
	struct page_counter *counter;
	struct mem_cgroup *memcg;
	unsigned short oldid;

	if (!cgroup_subsys_on_dfl(memory_cgrp_subsys) || !do_swap_account)
		return 0;

	memcg = page->mem_cgroup;

	/* Readahead page, never charged */
	if (!memcg)
		return 0;

	if (!entry.val) {
		memcg_memory_event(memcg, MEMCG_SWAP_FAIL);
		return 0;
	}

	memcg = mem_cgroup_id_get_online(memcg);

	if (!mem_cgroup_is_root(memcg) &&
	    !page_counter_try_charge(&memcg->swap, nr_pages, &counter)) {
		memcg_memory_event(memcg, MEMCG_SWAP_MAX);
		memcg_memory_event(memcg, MEMCG_SWAP_FAIL);
		mem_cgroup_id_put(memcg);
		return -ENOMEM;
	}

	/* Get references for the tail pages, too */
	if (nr_pages > 1)
		mem_cgroup_id_get_many(memcg, nr_pages - 1);
	oldid = swap_cgroup_record(entry, mem_cgroup_id(memcg), nr_pages);
	VM_BUG_ON_PAGE(oldid, page);
	mod_memcg_state(memcg, MEMCG_SWAP, nr_pages);

	return 0;
}

/**
 * mem_cgroup_uncharge_swap - uncharge swap space
 * @entry: swap entry to uncharge
 * @nr_pages: the amount of swap space to uncharge
 */
void mem_cgroup_uncharge_swap(swp_entry_t entry, unsigned int nr_pages)
{
	struct mem_cgroup *memcg;
	unsigned short id;

	if (!do_swap_account)
		return;

	id = swap_cgroup_record(entry, 0, nr_pages);
	rcu_read_lock();
	memcg = mem_cgroup_from_id(id);
	if (memcg) {
		if (!mem_cgroup_is_root(memcg)) {
			if (cgroup_subsys_on_dfl(memory_cgrp_subsys))
				page_counter_uncharge(&memcg->swap, nr_pages);
			else
				page_counter_uncharge(&memcg->memsw, nr_pages);
		}
		mod_memcg_state(memcg, MEMCG_SWAP, -nr_pages);
		mem_cgroup_id_put_many(memcg, nr_pages);
	}
	rcu_read_unlock();
}

long mem_cgroup_get_nr_swap_pages(struct mem_cgroup *memcg)
{
	long nr_swap_pages = get_nr_swap_pages();

	if (!do_swap_account || !cgroup_subsys_on_dfl(memory_cgrp_subsys))
		return nr_swap_pages;
	for (; memcg != root_mem_cgroup; memcg = parent_mem_cgroup(memcg))
		nr_swap_pages = min_t(long, nr_swap_pages,
				      READ_ONCE(memcg->swap.max) -
				      page_counter_read(&memcg->swap));
	return nr_swap_pages;
}

bool mem_cgroup_swap_full(struct page *page)
{
	struct mem_cgroup *memcg;

	VM_BUG_ON_PAGE(!PageLocked(page), page);

	if (vm_swap_full())
		return true;
	if (!do_swap_account || !cgroup_subsys_on_dfl(memory_cgrp_subsys))
		return false;

	memcg = page->mem_cgroup;
	if (!memcg)
		return false;

	for (; memcg != root_mem_cgroup; memcg = parent_mem_cgroup(memcg))
		if (page_counter_read(&memcg->swap) * 2 >=
		    READ_ONCE(memcg->swap.max))
			return true;

	return false;
}

/* for remember boot option*/
#ifdef CONFIG_MEMCG_SWAP_ENABLED
static int really_do_swap_account __initdata = 1;
#else
static int really_do_swap_account __initdata;
#endif

static int __init enable_swap_account(char *s)
{
	if (!strcmp(s, "1"))
		really_do_swap_account = 1;
	else if (!strcmp(s, "0"))
		really_do_swap_account = 0;
	return 1;
}
__setup("swapaccount=", enable_swap_account);

static u64 swap_current_read(struct cgroup_subsys_state *css,
			     struct cftype *cft)
{
	struct mem_cgroup *memcg = mem_cgroup_from_css(css);

	return (u64)page_counter_read(&memcg->swap) * PAGE_SIZE;
}

static int swap_max_show(struct seq_file *m, void *v)
{
	return seq_puts_memcg_tunable(m,
		READ_ONCE(mem_cgroup_from_seq(m)->swap.max));
}

static ssize_t swap_max_write(struct kernfs_open_file *of,
			      char *buf, size_t nbytes, loff_t off)
{
	struct mem_cgroup *memcg = mem_cgroup_from_css(of_css(of));
	unsigned long max;
	int err;

	buf = strstrip(buf);
	err = page_counter_memparse(buf, "max", &max);
	if (err)
		return err;

	xchg(&memcg->swap.max, max);

	return nbytes;
}

static int swap_events_show(struct seq_file *m, void *v)
{
	struct mem_cgroup *memcg = mem_cgroup_from_seq(m);

	seq_printf(m, "max %lu\n",
		   atomic_long_read(&memcg->memory_events[MEMCG_SWAP_MAX]));
	seq_printf(m, "fail %lu\n",
		   atomic_long_read(&memcg->memory_events[MEMCG_SWAP_FAIL]));

	return 0;
}

static struct cftype swap_files[] = {
	{
		.name = "swap.current",
		.flags = CFTYPE_NOT_ON_ROOT,
		.read_u64 = swap_current_read,
	},
	{
		.name = "swap.max",
		.flags = CFTYPE_NOT_ON_ROOT,
		.seq_show = swap_max_show,
		.write = swap_max_write,
	},
	{
		.name = "swap.events",
		.flags = CFTYPE_NOT_ON_ROOT,
		.file_offset = offsetof(struct mem_cgroup, swap_events_file),
		.seq_show = swap_events_show,
	},
	{ }	/* terminate */
};

static struct cftype memsw_cgroup_files[] = {
	{
		.name = "memsw.usage_in_bytes",
		.private = MEMFILE_PRIVATE(_MEMSWAP, RES_USAGE),
		.read_u64 = mem_cgroup_read_u64,
	},
	{
		.name = "memsw.max_usage_in_bytes",
		.private = MEMFILE_PRIVATE(_MEMSWAP, RES_MAX_USAGE),
		.write = mem_cgroup_reset,
		.read_u64 = mem_cgroup_read_u64,
	},
	{
		.name = "memsw.limit_in_bytes",
		.private = MEMFILE_PRIVATE(_MEMSWAP, RES_LIMIT),
		.write = mem_cgroup_write,
		.read_u64 = mem_cgroup_read_u64,
	},
	{
		.name = "memsw.failcnt",
		.private = MEMFILE_PRIVATE(_MEMSWAP, RES_FAILCNT),
		.write = mem_cgroup_reset,
		.read_u64 = mem_cgroup_read_u64,
	},
	{ },	/* terminate */
};

static int __init mem_cgroup_swap_init(void)
{
	if (!mem_cgroup_disabled() && really_do_swap_account) {
		do_swap_account = 1;
		WARN_ON(cgroup_add_dfl_cftypes(&memory_cgrp_subsys,
					       swap_files));
		WARN_ON(cgroup_add_legacy_cftypes(&memory_cgrp_subsys,
						  memsw_cgroup_files));
	}
	return 0;
}
subsys_initcall(mem_cgroup_swap_init);

#endif /* CONFIG_MEMCG_SWAP */<|MERGE_RESOLUTION|>--- conflicted
+++ resolved
@@ -2336,12 +2336,9 @@
 		usage = page_counter_read(&memcg->memory);
 		high = READ_ONCE(memcg->high);
 
-<<<<<<< HEAD
-=======
 		if (usage <= high)
 			continue;
 
->>>>>>> 04d5ce62
 		/*
 		 * Prevent division by 0 in overage calculation by acting as if
 		 * it was a threshold of 1 page
