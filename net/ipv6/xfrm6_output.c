--- conflicted
+++ resolved
@@ -171,20 +171,11 @@
 		return -EMSGSIZE;
 	}
 
-<<<<<<< HEAD
-	if (x->props.mode == XFRM_MODE_TUNNEL &&
-	    ((skb->len > mtu && !skb_is_gso(skb)) ||
-		dst_allfrag(skb_dst(skb)))) {
+	if (toobig || dst_allfrag(skb_dst(skb)))
 		return ip6_fragment(net, sk, skb,
 				    __xfrm6_output_finish);
-	}
-=======
-	if (toobig || dst_allfrag(skb_dst(skb)))
-		return ip6_fragment(sk, skb,
-				    x->outer_mode->afinfo->output_finish);
 
 skip_frag:
->>>>>>> ce9d9b8e
 	return x->outer_mode->afinfo->output_finish(sk, skb);
 }
 
