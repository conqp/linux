--- conflicted
+++ resolved
@@ -2550,13 +2550,8 @@
 	<td valign="top" >Description/Restrictions</td>
 	</tr>
 	<tr>
-<<<<<<< HEAD
-	<td rowspan="23" valign="top" >DRM</td>
+	<td rowspan="25" valign="top" >DRM</td>
 	<td rowspan="4" valign="top" >Generic</td>
-=======
-	<td rowspan="24" valign="top" >DRM</td>
-	<td rowspan="3" valign="top" >Generic</td>
->>>>>>> a18c0af1
 	<td valign="top" >“EDID”</td>
 	<td valign="top" >BLOB | IMMUTABLE</td>
 	<td valign="top" >0</td>
