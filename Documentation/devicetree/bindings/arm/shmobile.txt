--- conflicted
+++ resolved
@@ -68,13 +68,10 @@
     compatible = "renesas,h3ulcb", "renesas,r8a7795";
   - Henninger
     compatible = "renesas,henninger", "renesas,r8a7791"
-<<<<<<< HEAD
-=======
   - iWave Systems RZ/G1E SODIMM SOM Development Platform (iW-RainboW-G22D)
     compatible = "iwave,g22d", "iwave,g22m", "renesas,r8a7745"
   - iWave Systems RZ/G1E SODIMM System On Module (iW-RainboW-G22M-SM)
     compatible = "iwave,g22m", "renesas,r8a7745"
->>>>>>> bb176f67
   - iWave Systems RZ/G1M Qseven Development Platform (iW-RainboW-G20D-Qseven)
     compatible = "iwave,g20d", "iwave,g20m", "renesas,r8a7743"
   - iWave Systems RZ/G1M Qseven System On Module (iW-RainboW-G20M-Qseven)
