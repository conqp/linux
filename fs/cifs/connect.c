/*
 *   fs/cifs/connect.c
 *
 *   Copyright (C) International Business Machines  Corp., 2002,2008
 *   Author(s): Steve French (sfrench@us.ibm.com)
 *
 *   This library is free software; you can redistribute it and/or modify
 *   it under the terms of the GNU Lesser General Public License as published
 *   by the Free Software Foundation; either version 2.1 of the License, or
 *   (at your option) any later version.
 *
 *   This library is distributed in the hope that it will be useful,
 *   but WITHOUT ANY WARRANTY; without even the implied warranty of
 *   MERCHANTABILITY or FITNESS FOR A PARTICULAR PURPOSE.  See
 *   the GNU Lesser General Public License for more details.
 *
 *   You should have received a copy of the GNU Lesser General Public License
 *   along with this library; if not, write to the Free Software
 *   Foundation, Inc., 59 Temple Place, Suite 330, Boston, MA 02111-1307 USA
 */
#include <linux/fs.h>
#include <linux/net.h>
#include <linux/string.h>
#include <linux/list.h>
#include <linux/wait.h>
#include <linux/pagemap.h>
#include <linux/ctype.h>
#include <linux/utsname.h>
#include <linux/mempool.h>
#include <linux/delay.h>
#include <linux/completion.h>
#include <linux/kthread.h>
#include <linux/pagevec.h>
#include <linux/freezer.h>
#include <asm/uaccess.h>
#include <asm/processor.h>
#include <net/ipv6.h>
#include "cifspdu.h"
#include "cifsglob.h"
#include "cifsproto.h"
#include "cifs_unicode.h"
#include "cifs_debug.h"
#include "cifs_fs_sb.h"
#include "ntlmssp.h"
#include "nterr.h"
#include "rfc1002pdu.h"
#include "cn_cifs.h"

#define CIFS_PORT 445
#define RFC1001_PORT 139

extern void SMBNTencrypt(unsigned char *passwd, unsigned char *c8,
			 unsigned char *p24);

extern mempool_t *cifs_req_poolp;

struct smb_vol {
	char *username;
	char *password;
	char *domainname;
	char *UNC;
	char *UNCip;
	char *in6_addr;   /* ipv6 address as human readable form of in6_addr */
	char *iocharset;  /* local code page for mapping to and from Unicode */
	char source_rfc1001_name[16]; /* netbios name of client */
	char target_rfc1001_name[16]; /* netbios name of server for Win9x/ME */
	uid_t linux_uid;
	gid_t linux_gid;
	mode_t file_mode;
	mode_t dir_mode;
	unsigned secFlg;
	bool rw:1;
	bool retry:1;
	bool intr:1;
	bool setuids:1;
	bool override_uid:1;
	bool override_gid:1;
	bool dynperm:1;
	bool noperm:1;
	bool no_psx_acl:1; /* set if posix acl support should be disabled */
	bool cifs_acl:1;
	bool no_xattr:1;   /* set if xattr (EA) support should be disabled*/
	bool server_ino:1; /* use inode numbers from server ie UniqueId */
	bool direct_io:1;
	bool remap:1;      /* set to remap seven reserved chars in filenames */
	bool posix_paths:1; /* unset to not ask for posix pathnames. */
	bool no_linux_ext:1;
	bool sfu_emul:1;
	bool nullauth:1;   /* attempt to authenticate with null user */
	bool nocase:1;     /* request case insensitive filenames */
	bool nobrl:1;      /* disable sending byte range locks to srv */
	bool mand_lock:1;  /* send mandatory not posix byte range lock reqs */
	bool seal:1;       /* request transport encryption on share */
	bool nodfs:1;      /* Do not request DFS, even if available */
	bool local_lease:1; /* check leases only on local system, not remote */
	bool noblocksnd:1;
	bool noautotune:1;
	bool nostrictsync:1; /* do not force expensive SMBflush on every sync */
	unsigned int rsize;
	unsigned int wsize;
	unsigned int sockopt;
	unsigned short int port;
	char *prepath;
};

static int ipv4_connect(struct TCP_Server_Info *server);
static int ipv6_connect(struct TCP_Server_Info *server);

/*
 * cifs tcp session reconnection
 *
 * mark tcp session as reconnecting so temporarily locked
 * mark all smb sessions as reconnecting for tcp session
 * reconnect tcp session
 * wake up waiters on reconnection? - (not needed currently)
 */
static int
cifs_reconnect(struct TCP_Server_Info *server)
{
	int rc = 0;
	struct list_head *tmp, *tmp2;
	struct cifsSesInfo *ses;
	struct cifsTconInfo *tcon;
	struct mid_q_entry *mid_entry;

	spin_lock(&GlobalMid_Lock);
	if (server->tcpStatus == CifsExiting) {
		/* the demux thread will exit normally
		next time through the loop */
		spin_unlock(&GlobalMid_Lock);
		return rc;
	} else
		server->tcpStatus = CifsNeedReconnect;
	spin_unlock(&GlobalMid_Lock);
	server->maxBuf = 0;

	cFYI(1, ("Reconnecting tcp session"));

	/* before reconnecting the tcp session, mark the smb session (uid)
		and the tid bad so they are not used until reconnected */
	read_lock(&cifs_tcp_ses_lock);
	list_for_each(tmp, &server->smb_ses_list) {
		ses = list_entry(tmp, struct cifsSesInfo, smb_ses_list);
		ses->need_reconnect = true;
		ses->ipc_tid = 0;
		list_for_each(tmp2, &ses->tcon_list) {
			tcon = list_entry(tmp2, struct cifsTconInfo, tcon_list);
			tcon->need_reconnect = true;
		}
	}
	read_unlock(&cifs_tcp_ses_lock);
	/* do not want to be sending data on a socket we are freeing */
	mutex_lock(&server->srv_mutex);
	if (server->ssocket) {
		cFYI(1, ("State: 0x%x Flags: 0x%lx", server->ssocket->state,
			server->ssocket->flags));
		kernel_sock_shutdown(server->ssocket, SHUT_WR);
		cFYI(1, ("Post shutdown state: 0x%x Flags: 0x%lx",
			server->ssocket->state,
			server->ssocket->flags));
		sock_release(server->ssocket);
		server->ssocket = NULL;
	}

	spin_lock(&GlobalMid_Lock);
	list_for_each(tmp, &server->pending_mid_q) {
		mid_entry = list_entry(tmp, struct
					mid_q_entry,
					qhead);
		if (mid_entry->midState == MID_REQUEST_SUBMITTED) {
				/* Mark other intransit requests as needing
				   retry so we do not immediately mark the
				   session bad again (ie after we reconnect
				   below) as they timeout too */
			mid_entry->midState = MID_RETRY_NEEDED;
		}
	}
	spin_unlock(&GlobalMid_Lock);
	mutex_unlock(&server->srv_mutex);

	while ((server->tcpStatus != CifsExiting) &&
	       (server->tcpStatus != CifsGood)) {
		try_to_freeze();
		if (server->addr.sockAddr6.sin6_family == AF_INET6)
			rc = ipv6_connect(server);
		else
			rc = ipv4_connect(server);
		if (rc) {
			cFYI(1, ("reconnect error %d", rc));
			msleep(3000);
		} else {
			atomic_inc(&tcpSesReconnectCount);
			spin_lock(&GlobalMid_Lock);
			if (server->tcpStatus != CifsExiting)
				server->tcpStatus = CifsGood;
			server->sequence_number = 0;
			spin_unlock(&GlobalMid_Lock);
	/*		atomic_set(&server->inFlight,0);*/
			wake_up(&server->response_q);
		}
	}
	return rc;
}

/*
	return codes:
		0 	not a transact2, or all data present
		>0 	transact2 with that much data missing
		-EINVAL = invalid transact2

 */
static int check2ndT2(struct smb_hdr *pSMB, unsigned int maxBufSize)
{
	struct smb_t2_rsp *pSMBt;
	int total_data_size;
	int data_in_this_rsp;
	int remaining;

	if (pSMB->Command != SMB_COM_TRANSACTION2)
		return 0;

	/* check for plausible wct, bcc and t2 data and parm sizes */
	/* check for parm and data offset going beyond end of smb */
	if (pSMB->WordCount != 10) { /* coalesce_t2 depends on this */
		cFYI(1, ("invalid transact2 word count"));
		return -EINVAL;
	}

	pSMBt = (struct smb_t2_rsp *)pSMB;

	total_data_size = le16_to_cpu(pSMBt->t2_rsp.TotalDataCount);
	data_in_this_rsp = le16_to_cpu(pSMBt->t2_rsp.DataCount);

	remaining = total_data_size - data_in_this_rsp;

	if (remaining == 0)
		return 0;
	else if (remaining < 0) {
		cFYI(1, ("total data %d smaller than data in frame %d",
			total_data_size, data_in_this_rsp));
		return -EINVAL;
	} else {
		cFYI(1, ("missing %d bytes from transact2, check next response",
			remaining));
		if (total_data_size > maxBufSize) {
			cERROR(1, ("TotalDataSize %d is over maximum buffer %d",
				total_data_size, maxBufSize));
			return -EINVAL;
		}
		return remaining;
	}
}

static int coalesce_t2(struct smb_hdr *psecond, struct smb_hdr *pTargetSMB)
{
	struct smb_t2_rsp *pSMB2 = (struct smb_t2_rsp *)psecond;
	struct smb_t2_rsp *pSMBt  = (struct smb_t2_rsp *)pTargetSMB;
	int total_data_size;
	int total_in_buf;
	int remaining;
	int total_in_buf2;
	char *data_area_of_target;
	char *data_area_of_buf2;
	__u16 byte_count;

	total_data_size = le16_to_cpu(pSMBt->t2_rsp.TotalDataCount);

	if (total_data_size != le16_to_cpu(pSMB2->t2_rsp.TotalDataCount)) {
		cFYI(1, ("total data size of primary and secondary t2 differ"));
	}

	total_in_buf = le16_to_cpu(pSMBt->t2_rsp.DataCount);

	remaining = total_data_size - total_in_buf;

	if (remaining < 0)
		return -EINVAL;

	if (remaining == 0) /* nothing to do, ignore */
		return 0;

	total_in_buf2 = le16_to_cpu(pSMB2->t2_rsp.DataCount);
	if (remaining < total_in_buf2) {
		cFYI(1, ("transact2 2nd response contains too much data"));
	}

	/* find end of first SMB data area */
	data_area_of_target = (char *)&pSMBt->hdr.Protocol +
				le16_to_cpu(pSMBt->t2_rsp.DataOffset);
	/* validate target area */

	data_area_of_buf2 = (char *) &pSMB2->hdr.Protocol +
					le16_to_cpu(pSMB2->t2_rsp.DataOffset);

	data_area_of_target += total_in_buf;

	/* copy second buffer into end of first buffer */
	memcpy(data_area_of_target, data_area_of_buf2, total_in_buf2);
	total_in_buf += total_in_buf2;
	pSMBt->t2_rsp.DataCount = cpu_to_le16(total_in_buf);
	byte_count = le16_to_cpu(BCC_LE(pTargetSMB));
	byte_count += total_in_buf2;
	BCC_LE(pTargetSMB) = cpu_to_le16(byte_count);

	byte_count = pTargetSMB->smb_buf_length;
	byte_count += total_in_buf2;

	/* BB also add check that we are not beyond maximum buffer size */

	pTargetSMB->smb_buf_length = byte_count;

	if (remaining == total_in_buf2) {
		cFYI(1, ("found the last secondary response"));
		return 0; /* we are done */
	} else /* more responses to go */
		return 1;

}

static int
cifs_demultiplex_thread(struct TCP_Server_Info *server)
{
	int length;
	unsigned int pdu_length, total_read;
	struct smb_hdr *smb_buffer = NULL;
	struct smb_hdr *bigbuf = NULL;
	struct smb_hdr *smallbuf = NULL;
	struct msghdr smb_msg;
	struct kvec iov;
	struct socket *csocket = server->ssocket;
	struct list_head *tmp;
	struct cifsSesInfo *ses;
	struct task_struct *task_to_wake = NULL;
	struct mid_q_entry *mid_entry;
	char temp;
	bool isLargeBuf = false;
	bool isMultiRsp;
	int reconnect;

	current->flags |= PF_MEMALLOC;
	cFYI(1, ("Demultiplex PID: %d", task_pid_nr(current)));

	length = atomic_inc_return(&tcpSesAllocCount);
	if (length > 1)
		mempool_resize(cifs_req_poolp, length + cifs_min_rcv,
				GFP_KERNEL);

	set_freezable();
	while (server->tcpStatus != CifsExiting) {
		if (try_to_freeze())
			continue;
		if (bigbuf == NULL) {
			bigbuf = cifs_buf_get();
			if (!bigbuf) {
				cERROR(1, ("No memory for large SMB response"));
				msleep(3000);
				/* retry will check if exiting */
				continue;
			}
		} else if (isLargeBuf) {
			/* we are reusing a dirty large buf, clear its start */
			memset(bigbuf, 0, sizeof(struct smb_hdr));
		}

		if (smallbuf == NULL) {
			smallbuf = cifs_small_buf_get();
			if (!smallbuf) {
				cERROR(1, ("No memory for SMB response"));
				msleep(1000);
				/* retry will check if exiting */
				continue;
			}
			/* beginning of smb buffer is cleared in our buf_get */
		} else /* if existing small buf clear beginning */
			memset(smallbuf, 0, sizeof(struct smb_hdr));

		isLargeBuf = false;
		isMultiRsp = false;
		smb_buffer = smallbuf;
		iov.iov_base = smb_buffer;
		iov.iov_len = 4;
		smb_msg.msg_control = NULL;
		smb_msg.msg_controllen = 0;
		pdu_length = 4; /* enough to get RFC1001 header */
incomplete_rcv:
		length =
		    kernel_recvmsg(csocket, &smb_msg,
				&iov, 1, pdu_length, 0 /* BB other flags? */);

		if (server->tcpStatus == CifsExiting) {
			break;
		} else if (server->tcpStatus == CifsNeedReconnect) {
			cFYI(1, ("Reconnect after server stopped responding"));
			cifs_reconnect(server);
			cFYI(1, ("call to reconnect done"));
			csocket = server->ssocket;
			continue;
		} else if ((length == -ERESTARTSYS) || (length == -EAGAIN)) {
			msleep(1); /* minimum sleep to prevent looping
				allowing socket to clear and app threads to set
				tcpStatus CifsNeedReconnect if server hung */
			if (pdu_length < 4) {
				iov.iov_base = (4 - pdu_length) +
							(char *)smb_buffer;
				iov.iov_len = pdu_length;
				smb_msg.msg_control = NULL;
				smb_msg.msg_controllen = 0;
				goto incomplete_rcv;
			} else
				continue;
		} else if (length <= 0) {
			if (server->tcpStatus == CifsNew) {
				cFYI(1, ("tcp session abend after SMBnegprot"));
				/* some servers kill the TCP session rather than
				   returning an SMB negprot error, in which
				   case reconnecting here is not going to help,
				   and so simply return error to mount */
				break;
			}
			if (!try_to_freeze() && (length == -EINTR)) {
				cFYI(1, ("cifsd thread killed"));
				break;
			}
			cFYI(1, ("Reconnect after unexpected peek error %d",
				length));
			cifs_reconnect(server);
			csocket = server->ssocket;
			wake_up(&server->response_q);
			continue;
		} else if (length < pdu_length) {
			cFYI(1, ("requested %d bytes but only got %d bytes",
				  pdu_length, length));
			pdu_length -= length;
			msleep(1);
			goto incomplete_rcv;
		}

		/* The right amount was read from socket - 4 bytes */
		/* so we can now interpret the length field */

		/* the first byte big endian of the length field,
		is actually not part of the length but the type
		with the most common, zero, as regular data */
		temp = *((char *) smb_buffer);

		/* Note that FC 1001 length is big endian on the wire,
		but we convert it here so it is always manipulated
		as host byte order */
		pdu_length = be32_to_cpu((__force __be32)smb_buffer->smb_buf_length);
		smb_buffer->smb_buf_length = pdu_length;

		cFYI(1, ("rfc1002 length 0x%x", pdu_length+4));

		if (temp == (char) RFC1002_SESSION_KEEP_ALIVE) {
			continue;
		} else if (temp == (char)RFC1002_POSITIVE_SESSION_RESPONSE) {
			cFYI(1, ("Good RFC 1002 session rsp"));
			continue;
		} else if (temp == (char)RFC1002_NEGATIVE_SESSION_RESPONSE) {
			/* we get this from Windows 98 instead of
			   an error on SMB negprot response */
			cFYI(1, ("Negative RFC1002 Session Response Error 0x%x)",
				pdu_length));
			if (server->tcpStatus == CifsNew) {
				/* if nack on negprot (rather than
				ret of smb negprot error) reconnecting
				not going to help, ret error to mount */
				break;
			} else {
				/* give server a second to
				clean up before reconnect attempt */
				msleep(1000);
				/* always try 445 first on reconnect
				since we get NACK on some if we ever
				connected to port 139 (the NACK is
				since we do not begin with RFC1001
				session initialize frame) */
				server->addr.sockAddr.sin_port =
					htons(CIFS_PORT);
				cifs_reconnect(server);
				csocket = server->ssocket;
				wake_up(&server->response_q);
				continue;
			}
		} else if (temp != (char) 0) {
			cERROR(1, ("Unknown RFC 1002 frame"));
			cifs_dump_mem(" Received Data: ", (char *)smb_buffer,
				      length);
			cifs_reconnect(server);
			csocket = server->ssocket;
			continue;
		}

		/* else we have an SMB response */
		if ((pdu_length > CIFSMaxBufSize + MAX_CIFS_HDR_SIZE - 4) ||
			    (pdu_length < sizeof(struct smb_hdr) - 1 - 4)) {
			cERROR(1, ("Invalid size SMB length %d pdu_length %d",
					length, pdu_length+4));
			cifs_reconnect(server);
			csocket = server->ssocket;
			wake_up(&server->response_q);
			continue;
		}

		/* else length ok */
		reconnect = 0;

		if (pdu_length > MAX_CIFS_SMALL_BUFFER_SIZE - 4) {
			isLargeBuf = true;
			memcpy(bigbuf, smallbuf, 4);
			smb_buffer = bigbuf;
		}
		length = 0;
		iov.iov_base = 4 + (char *)smb_buffer;
		iov.iov_len = pdu_length;
		for (total_read = 0; total_read < pdu_length;
		     total_read += length) {
			length = kernel_recvmsg(csocket, &smb_msg, &iov, 1,
						pdu_length - total_read, 0);
			if ((server->tcpStatus == CifsExiting) ||
			    (length == -EINTR)) {
				/* then will exit */
				reconnect = 2;
				break;
			} else if (server->tcpStatus == CifsNeedReconnect) {
				cifs_reconnect(server);
				csocket = server->ssocket;
				/* Reconnect wakes up rspns q */
				/* Now we will reread sock */
				reconnect = 1;
				break;
			} else if ((length == -ERESTARTSYS) ||
				   (length == -EAGAIN)) {
				msleep(1); /* minimum sleep to prevent looping,
					      allowing socket to clear and app
					      threads to set tcpStatus
					      CifsNeedReconnect if server hung*/
				length = 0;
				continue;
			} else if (length <= 0) {
				cERROR(1, ("Received no data, expecting %d",
					      pdu_length - total_read));
				cifs_reconnect(server);
				csocket = server->ssocket;
				reconnect = 1;
				break;
			}
		}
		if (reconnect == 2)
			break;
		else if (reconnect == 1)
			continue;

		length += 4; /* account for rfc1002 hdr */


		dump_smb(smb_buffer, length);
		if (checkSMB(smb_buffer, smb_buffer->Mid, total_read+4)) {
			cifs_dump_mem("Bad SMB: ", smb_buffer, 48);
			continue;
		}


		task_to_wake = NULL;
		spin_lock(&GlobalMid_Lock);
		list_for_each(tmp, &server->pending_mid_q) {
			mid_entry = list_entry(tmp, struct mid_q_entry, qhead);

			if ((mid_entry->mid == smb_buffer->Mid) &&
			    (mid_entry->midState == MID_REQUEST_SUBMITTED) &&
			    (mid_entry->command == smb_buffer->Command)) {
				if (check2ndT2(smb_buffer,server->maxBuf) > 0) {
					/* We have a multipart transact2 resp */
					isMultiRsp = true;
					if (mid_entry->resp_buf) {
						/* merge response - fix up 1st*/
						if (coalesce_t2(smb_buffer,
							mid_entry->resp_buf)) {
							mid_entry->multiRsp =
								 true;
							break;
						} else {
							/* all parts received */
							mid_entry->multiEnd =
								 true;
							goto multi_t2_fnd;
						}
					} else {
						if (!isLargeBuf) {
							cERROR(1,("1st trans2 resp needs bigbuf"));
					/* BB maybe we can fix this up,  switch
					   to already allocated large buffer? */
						} else {
							/* Have first buffer */
							mid_entry->resp_buf =
								 smb_buffer;
							mid_entry->largeBuf =
								 true;
							bigbuf = NULL;
						}
					}
					break;
				}
				mid_entry->resp_buf = smb_buffer;
				mid_entry->largeBuf = isLargeBuf;
multi_t2_fnd:
				task_to_wake = mid_entry->tsk;
				mid_entry->midState = MID_RESPONSE_RECEIVED;
#ifdef CONFIG_CIFS_STATS2
				mid_entry->when_received = jiffies;
#endif
				/* so we do not time out requests to  server
				which is still responding (since server could
				be busy but not dead) */
				server->lstrp = jiffies;
				break;
			}
		}
		spin_unlock(&GlobalMid_Lock);
		if (task_to_wake) {
			/* Was previous buf put in mpx struct for multi-rsp? */
			if (!isMultiRsp) {
				/* smb buffer will be freed by user thread */
				if (isLargeBuf)
					bigbuf = NULL;
				else
					smallbuf = NULL;
			}
			wake_up_process(task_to_wake);
		} else if (!is_valid_oplock_break(smb_buffer, server) &&
			   !isMultiRsp) {
			cERROR(1, ("No task to wake, unknown frame received! "
				   "NumMids %d", midCount.counter));
			cifs_dump_mem("Received Data is: ", (char *)smb_buffer,
				      sizeof(struct smb_hdr));
#ifdef CONFIG_CIFS_DEBUG2
			cifs_dump_detail(smb_buffer);
			cifs_dump_mids(server);
#endif /* CIFS_DEBUG2 */

		}
	} /* end while !EXITING */

	/* take it off the list, if it's not already */
	write_lock(&cifs_tcp_ses_lock);
	list_del_init(&server->tcp_ses_list);
	write_unlock(&cifs_tcp_ses_lock);

	spin_lock(&GlobalMid_Lock);
	server->tcpStatus = CifsExiting;
	spin_unlock(&GlobalMid_Lock);
	wake_up_all(&server->response_q);

	/* check if we have blocked requests that need to free */
	/* Note that cifs_max_pending is normally 50, but
	can be set at module install time to as little as two */
	spin_lock(&GlobalMid_Lock);
	if (atomic_read(&server->inFlight) >= cifs_max_pending)
		atomic_set(&server->inFlight, cifs_max_pending - 1);
	/* We do not want to set the max_pending too low or we
	could end up with the counter going negative */
	spin_unlock(&GlobalMid_Lock);
	/* Although there should not be any requests blocked on
	this queue it can not hurt to be paranoid and try to wake up requests
	that may haven been blocked when more than 50 at time were on the wire
	to the same server - they now will see the session is in exit state
	and get out of SendReceive.  */
	wake_up_all(&server->request_q);
	/* give those requests time to exit */
	msleep(125);

	if (server->ssocket) {
		sock_release(csocket);
		server->ssocket = NULL;
	}
	/* buffer usuallly freed in free_mid - need to free it here on exit */
	cifs_buf_release(bigbuf);
	if (smallbuf) /* no sense logging a debug message if NULL */
		cifs_small_buf_release(smallbuf);

	/*
	 * BB: we shouldn't have to do any of this. It shouldn't be
	 * possible to exit from the thread with active SMB sessions
	 */
	read_lock(&cifs_tcp_ses_lock);
	if (list_empty(&server->pending_mid_q)) {
		/* loop through server session structures attached to this and
		    mark them dead */
		list_for_each(tmp, &server->smb_ses_list) {
			ses = list_entry(tmp, struct cifsSesInfo,
					 smb_ses_list);
			ses->status = CifsExiting;
			ses->server = NULL;
		}
		read_unlock(&cifs_tcp_ses_lock);
	} else {
		/* although we can not zero the server struct pointer yet,
		since there are active requests which may depnd on them,
		mark the corresponding SMB sessions as exiting too */
		list_for_each(tmp, &server->smb_ses_list) {
			ses = list_entry(tmp, struct cifsSesInfo,
					 smb_ses_list);
			ses->status = CifsExiting;
		}

		spin_lock(&GlobalMid_Lock);
		list_for_each(tmp, &server->pending_mid_q) {
		mid_entry = list_entry(tmp, struct mid_q_entry, qhead);
			if (mid_entry->midState == MID_REQUEST_SUBMITTED) {
				cFYI(1, ("Clearing Mid 0x%x - waking up ",
					 mid_entry->mid));
				task_to_wake = mid_entry->tsk;
				if (task_to_wake)
					wake_up_process(task_to_wake);
			}
		}
		spin_unlock(&GlobalMid_Lock);
		read_unlock(&cifs_tcp_ses_lock);
		/* 1/8th of sec is more than enough time for them to exit */
		msleep(125);
	}

	if (!list_empty(&server->pending_mid_q)) {
		/* mpx threads have not exited yet give them
		at least the smb send timeout time for long ops */
		/* due to delays on oplock break requests, we need
		to wait at least 45 seconds before giving up
		on a request getting a response and going ahead
		and killing cifsd */
		cFYI(1, ("Wait for exit from demultiplex thread"));
		msleep(46000);
		/* if threads still have not exited they are probably never
		coming home not much else we can do but free the memory */
	}

	/* last chance to mark ses pointers invalid
	if there are any pointing to this (e.g
	if a crazy root user tried to kill cifsd
	kernel thread explicitly this might happen) */
	/* BB: This shouldn't be necessary, see above */
	read_lock(&cifs_tcp_ses_lock);
	list_for_each(tmp, &server->smb_ses_list) {
		ses = list_entry(tmp, struct cifsSesInfo, smb_ses_list);
		ses->server = NULL;
	}
	read_unlock(&cifs_tcp_ses_lock);

	kfree(server->hostname);
	task_to_wake = xchg(&server->tsk, NULL);
	kfree(server);

	length = atomic_dec_return(&tcpSesAllocCount);
	if (length  > 0)
		mempool_resize(cifs_req_poolp, length + cifs_min_rcv,
				GFP_KERNEL);

	/* if server->tsk was NULL then wait for a signal before exiting */
	if (!task_to_wake) {
		set_current_state(TASK_INTERRUPTIBLE);
		while (!signal_pending(current)) {
			schedule();
			set_current_state(TASK_INTERRUPTIBLE);
		}
		set_current_state(TASK_RUNNING);
	}

	module_put_and_exit(0);
}

/* extract the host portion of the UNC string */
static char *
extract_hostname(const char *unc)
{
	const char *src;
	char *dst, *delim;
	unsigned int len;

	/* skip double chars at beginning of string */
	/* BB: check validity of these bytes? */
	src = unc + 2;

	/* delimiter between hostname and sharename is always '\\' now */
	delim = strchr(src, '\\');
	if (!delim)
		return ERR_PTR(-EINVAL);

	len = delim - src;
	dst = kmalloc((len + 1), GFP_KERNEL);
	if (dst == NULL)
		return ERR_PTR(-ENOMEM);

	memcpy(dst, src, len);
	dst[len] = '\0';

	return dst;
}

static int
cifs_parse_mount_options(char *options, const char *devname,
			 struct smb_vol *vol)
{
	char *value;
	char *data;
	unsigned int  temp_len, i, j;
	char separator[2];

	separator[0] = ',';
	separator[1] = 0;

	if (Local_System_Name[0] != 0)
		memcpy(vol->source_rfc1001_name, Local_System_Name, 15);
	else {
		char *nodename = utsname()->nodename;
		int n = strnlen(nodename, 15);
		memset(vol->source_rfc1001_name, 0x20, 15);
		for (i = 0; i < n; i++) {
			/* does not have to be perfect mapping since field is
			informational, only used for servers that do not support
			port 445 and it can be overridden at mount time */
			vol->source_rfc1001_name[i] = toupper(nodename[i]);
		}
	}
	vol->source_rfc1001_name[15] = 0;
	/* null target name indicates to use *SMBSERVR default called name
	   if we end up sending RFC1001 session initialize */
	vol->target_rfc1001_name[0] = 0;
	vol->linux_uid = current_uid();  /* use current_euid() instead? */
	vol->linux_gid = current_gid();
	vol->dir_mode = S_IRWXUGO;
	/* 2767 perms indicate mandatory locking support */
	vol->file_mode = (S_IRWXUGO | S_ISGID) & (~S_IXGRP);

	/* vol->retry default is 0 (i.e. "soft" limited retry not hard retry) */
	vol->rw = true;
	/* default is always to request posix paths. */
	vol->posix_paths = 1;

	if (!options)
		return 1;

	if (strncmp(options, "sep=", 4) == 0) {
		if (options[4] != 0) {
			separator[0] = options[4];
			options += 5;
		} else {
			cFYI(1, ("Null separator not allowed"));
		}
	}

	while ((data = strsep(&options, separator)) != NULL) {
		if (!*data)
			continue;
		if ((value = strchr(data, '=')) != NULL)
			*value++ = '\0';

		/* Have to parse this before we parse for "user" */
		if (strnicmp(data, "user_xattr", 10) == 0) {
			vol->no_xattr = 0;
		} else if (strnicmp(data, "nouser_xattr", 12) == 0) {
			vol->no_xattr = 1;
		} else if (strnicmp(data, "user", 4) == 0) {
			if (!value) {
				printk(KERN_WARNING
				       "CIFS: invalid or missing username\n");
				return 1;	/* needs_arg; */
			} else if (!*value) {
				/* null user, ie anonymous, authentication */
				vol->nullauth = 1;
			}
			if (strnlen(value, 200) < 200) {
				vol->username = value;
			} else {
				printk(KERN_WARNING "CIFS: username too long\n");
				return 1;
			}
		} else if (strnicmp(data, "pass", 4) == 0) {
			if (!value) {
				vol->password = NULL;
				continue;
			} else if (value[0] == 0) {
				/* check if string begins with double comma
				   since that would mean the password really
				   does start with a comma, and would not
				   indicate an empty string */
				if (value[1] != separator[0]) {
					vol->password = NULL;
					continue;
				}
			}
			temp_len = strlen(value);
			/* removed password length check, NTLM passwords
				can be arbitrarily long */

			/* if comma in password, the string will be
			prematurely null terminated.  Commas in password are
			specified across the cifs mount interface by a double
			comma ie ,, and a comma used as in other cases ie ','
			as a parameter delimiter/separator is single and due
			to the strsep above is temporarily zeroed. */

			/* NB: password legally can have multiple commas and
			the only illegal character in a password is null */

			if ((value[temp_len] == 0) &&
			    (value[temp_len+1] == separator[0])) {
				/* reinsert comma */
				value[temp_len] = separator[0];
				temp_len += 2;  /* move after second comma */
				while (value[temp_len] != 0)  {
					if (value[temp_len] == separator[0]) {
						if (value[temp_len+1] ==
						     separator[0]) {
						/* skip second comma */
							temp_len++;
						} else {
						/* single comma indicating start
							 of next parm */
							break;
						}
					}
					temp_len++;
				}
				if (value[temp_len] == 0) {
					options = NULL;
				} else {
					value[temp_len] = 0;
					/* point option to start of next parm */
					options = value + temp_len + 1;
				}
				/* go from value to value + temp_len condensing
				double commas to singles. Note that this ends up
				allocating a few bytes too many, which is ok */
				vol->password = kzalloc(temp_len, GFP_KERNEL);
				if (vol->password == NULL) {
					printk(KERN_WARNING "CIFS: no memory "
							    "for password\n");
					return 1;
				}
				for (i = 0, j = 0; i < temp_len; i++, j++) {
					vol->password[j] = value[i];
					if (value[i] == separator[0]
						&& value[i+1] == separator[0]) {
						/* skip second comma */
						i++;
					}
				}
				vol->password[j] = 0;
			} else {
				vol->password = kzalloc(temp_len+1, GFP_KERNEL);
				if (vol->password == NULL) {
					printk(KERN_WARNING "CIFS: no memory "
							    "for password\n");
					return 1;
				}
				strcpy(vol->password, value);
			}
		} else if (strnicmp(data, "ip", 2) == 0) {
			if (!value || !*value) {
				vol->UNCip = NULL;
			} else if (strnlen(value, 35) < 35) {
				vol->UNCip = value;
			} else {
				printk(KERN_WARNING "CIFS: ip address "
						    "too long\n");
				return 1;
			}
		} else if (strnicmp(data, "sec", 3) == 0) {
			if (!value || !*value) {
				cERROR(1, ("no security value specified"));
				continue;
			} else if (strnicmp(value, "krb5i", 5) == 0) {
				vol->secFlg |= CIFSSEC_MAY_KRB5 |
					CIFSSEC_MUST_SIGN;
			} else if (strnicmp(value, "krb5p", 5) == 0) {
				/* vol->secFlg |= CIFSSEC_MUST_SEAL |
					CIFSSEC_MAY_KRB5; */
				cERROR(1, ("Krb5 cifs privacy not supported"));
				return 1;
			} else if (strnicmp(value, "krb5", 4) == 0) {
				vol->secFlg |= CIFSSEC_MAY_KRB5;
			} else if (strnicmp(value, "ntlmv2i", 7) == 0) {
				vol->secFlg |= CIFSSEC_MAY_NTLMV2 |
					CIFSSEC_MUST_SIGN;
			} else if (strnicmp(value, "ntlmv2", 6) == 0) {
				vol->secFlg |= CIFSSEC_MAY_NTLMV2;
			} else if (strnicmp(value, "ntlmi", 5) == 0) {
				vol->secFlg |= CIFSSEC_MAY_NTLM |
					CIFSSEC_MUST_SIGN;
			} else if (strnicmp(value, "ntlm", 4) == 0) {
				/* ntlm is default so can be turned off too */
				vol->secFlg |= CIFSSEC_MAY_NTLM;
			} else if (strnicmp(value, "nontlm", 6) == 0) {
				/* BB is there a better way to do this? */
				vol->secFlg |= CIFSSEC_MAY_NTLMV2;
#ifdef CONFIG_CIFS_WEAK_PW_HASH
			} else if (strnicmp(value, "lanman", 6) == 0) {
				vol->secFlg |= CIFSSEC_MAY_LANMAN;
#endif
			} else if (strnicmp(value, "none", 4) == 0) {
				vol->nullauth = 1;
			} else {
				cERROR(1, ("bad security option: %s", value));
				return 1;
			}
		} else if ((strnicmp(data, "unc", 3) == 0)
			   || (strnicmp(data, "target", 6) == 0)
			   || (strnicmp(data, "path", 4) == 0)) {
			if (!value || !*value) {
				printk(KERN_WARNING "CIFS: invalid path to "
						    "network resource\n");
				return 1;	/* needs_arg; */
			}
			if ((temp_len = strnlen(value, 300)) < 300) {
				vol->UNC = kmalloc(temp_len+1, GFP_KERNEL);
				if (vol->UNC == NULL)
					return 1;
				strcpy(vol->UNC, value);
				if (strncmp(vol->UNC, "//", 2) == 0) {
					vol->UNC[0] = '\\';
					vol->UNC[1] = '\\';
				} else if (strncmp(vol->UNC, "\\\\", 2) != 0) {
					printk(KERN_WARNING
					       "CIFS: UNC Path does not begin "
					       "with // or \\\\ \n");
					return 1;
				}
			} else {
				printk(KERN_WARNING "CIFS: UNC name too long\n");
				return 1;
			}
		} else if ((strnicmp(data, "domain", 3) == 0)
			   || (strnicmp(data, "workgroup", 5) == 0)) {
			if (!value || !*value) {
				printk(KERN_WARNING "CIFS: invalid domain name\n");
				return 1;	/* needs_arg; */
			}
			/* BB are there cases in which a comma can be valid in
			a domain name and need special handling? */
			if (strnlen(value, 256) < 256) {
				vol->domainname = value;
				cFYI(1, ("Domain name set"));
			} else {
				printk(KERN_WARNING "CIFS: domain name too "
						    "long\n");
				return 1;
			}
		} else if (strnicmp(data, "prefixpath", 10) == 0) {
			if (!value || !*value) {
				printk(KERN_WARNING
					"CIFS: invalid path prefix\n");
				return 1;       /* needs_argument */
			}
			if ((temp_len = strnlen(value, 1024)) < 1024) {
				if (value[0] != '/')
					temp_len++;  /* missing leading slash */
				vol->prepath = kmalloc(temp_len+1, GFP_KERNEL);
				if (vol->prepath == NULL)
					return 1;
				if (value[0] != '/') {
					vol->prepath[0] = '/';
					strcpy(vol->prepath+1, value);
				} else
					strcpy(vol->prepath, value);
				cFYI(1, ("prefix path %s", vol->prepath));
			} else {
				printk(KERN_WARNING "CIFS: prefix too long\n");
				return 1;
			}
		} else if (strnicmp(data, "iocharset", 9) == 0) {
			if (!value || !*value) {
				printk(KERN_WARNING "CIFS: invalid iocharset "
						    "specified\n");
				return 1;	/* needs_arg; */
			}
			if (strnlen(value, 65) < 65) {
				if (strnicmp(value, "default", 7))
					vol->iocharset = value;
				/* if iocharset not set then load_nls_default
				   is used by caller */
				cFYI(1, ("iocharset set to %s", value));
			} else {
				printk(KERN_WARNING "CIFS: iocharset name "
						    "too long.\n");
				return 1;
			}
		} else if (strnicmp(data, "uid", 3) == 0) {
			if (value && *value) {
				vol->linux_uid =
					simple_strtoul(value, &value, 0);
				vol->override_uid = 1;
			}
		} else if (strnicmp(data, "gid", 3) == 0) {
			if (value && *value) {
				vol->linux_gid =
					simple_strtoul(value, &value, 0);
				vol->override_gid = 1;
			}
		} else if (strnicmp(data, "file_mode", 4) == 0) {
			if (value && *value) {
				vol->file_mode =
					simple_strtoul(value, &value, 0);
			}
		} else if (strnicmp(data, "dir_mode", 4) == 0) {
			if (value && *value) {
				vol->dir_mode =
					simple_strtoul(value, &value, 0);
			}
		} else if (strnicmp(data, "dirmode", 4) == 0) {
			if (value && *value) {
				vol->dir_mode =
					simple_strtoul(value, &value, 0);
			}
		} else if (strnicmp(data, "port", 4) == 0) {
			if (value && *value) {
				vol->port =
					simple_strtoul(value, &value, 0);
			}
		} else if (strnicmp(data, "rsize", 5) == 0) {
			if (value && *value) {
				vol->rsize =
					simple_strtoul(value, &value, 0);
			}
		} else if (strnicmp(data, "wsize", 5) == 0) {
			if (value && *value) {
				vol->wsize =
					simple_strtoul(value, &value, 0);
			}
		} else if (strnicmp(data, "sockopt", 5) == 0) {
			if (value && *value) {
				vol->sockopt =
					simple_strtoul(value, &value, 0);
			}
		} else if (strnicmp(data, "netbiosname", 4) == 0) {
			if (!value || !*value || (*value == ' ')) {
				cFYI(1, ("invalid (empty) netbiosname"));
			} else {
				memset(vol->source_rfc1001_name, 0x20, 15);
				for (i = 0; i < 15; i++) {
				/* BB are there cases in which a comma can be
				valid in this workstation netbios name (and need
				special handling)? */

				/* We do not uppercase netbiosname for user */
					if (value[i] == 0)
						break;
					else
						vol->source_rfc1001_name[i] =
								value[i];
				}
				/* The string has 16th byte zero still from
				set at top of the function  */
				if ((i == 15) && (value[i] != 0))
					printk(KERN_WARNING "CIFS: netbiosname"
						" longer than 15 truncated.\n");
			}
		} else if (strnicmp(data, "servern", 7) == 0) {
			/* servernetbiosname specified override *SMBSERVER */
			if (!value || !*value || (*value == ' ')) {
				cFYI(1, ("empty server netbiosname specified"));
			} else {
				/* last byte, type, is 0x20 for servr type */
				memset(vol->target_rfc1001_name, 0x20, 16);

				for (i = 0; i < 15; i++) {
				/* BB are there cases in which a comma can be
				   valid in this workstation netbios name
				   (and need special handling)? */

				/* user or mount helper must uppercase
				   the netbiosname */
					if (value[i] == 0)
						break;
					else
						vol->target_rfc1001_name[i] =
								value[i];
				}
				/* The string has 16th byte zero still from
				   set at top of the function  */
				if ((i == 15) && (value[i] != 0))
					printk(KERN_WARNING "CIFS: server net"
					"biosname longer than 15 truncated.\n");
			}
		} else if (strnicmp(data, "credentials", 4) == 0) {
			/* ignore */
		} else if (strnicmp(data, "version", 3) == 0) {
			/* ignore */
		} else if (strnicmp(data, "guest", 5) == 0) {
			/* ignore */
		} else if (strnicmp(data, "rw", 2) == 0) {
			vol->rw = true;
		} else if (strnicmp(data, "noblocksend", 11) == 0) {
			vol->noblocksnd = 1;
		} else if (strnicmp(data, "noautotune", 10) == 0) {
			vol->noautotune = 1;
		} else if ((strnicmp(data, "suid", 4) == 0) ||
				   (strnicmp(data, "nosuid", 6) == 0) ||
				   (strnicmp(data, "exec", 4) == 0) ||
				   (strnicmp(data, "noexec", 6) == 0) ||
				   (strnicmp(data, "nodev", 5) == 0) ||
				   (strnicmp(data, "noauto", 6) == 0) ||
				   (strnicmp(data, "dev", 3) == 0)) {
			/*  The mount tool or mount.cifs helper (if present)
			    uses these opts to set flags, and the flags are read
			    by the kernel vfs layer before we get here (ie
			    before read super) so there is no point trying to
			    parse these options again and set anything and it
			    is ok to just ignore them */
			continue;
		} else if (strnicmp(data, "ro", 2) == 0) {
			vol->rw = false;
		} else if (strnicmp(data, "hard", 4) == 0) {
			vol->retry = 1;
		} else if (strnicmp(data, "soft", 4) == 0) {
			vol->retry = 0;
		} else if (strnicmp(data, "perm", 4) == 0) {
			vol->noperm = 0;
		} else if (strnicmp(data, "noperm", 6) == 0) {
			vol->noperm = 1;
		} else if (strnicmp(data, "mapchars", 8) == 0) {
			vol->remap = 1;
		} else if (strnicmp(data, "nomapchars", 10) == 0) {
			vol->remap = 0;
		} else if (strnicmp(data, "sfu", 3) == 0) {
			vol->sfu_emul = 1;
		} else if (strnicmp(data, "nosfu", 5) == 0) {
			vol->sfu_emul = 0;
		} else if (strnicmp(data, "nodfs", 5) == 0) {
			vol->nodfs = 1;
		} else if (strnicmp(data, "posixpaths", 10) == 0) {
			vol->posix_paths = 1;
		} else if (strnicmp(data, "noposixpaths", 12) == 0) {
			vol->posix_paths = 0;
		} else if (strnicmp(data, "nounix", 6) == 0) {
			vol->no_linux_ext = 1;
		} else if (strnicmp(data, "nolinux", 7) == 0) {
			vol->no_linux_ext = 1;
		} else if ((strnicmp(data, "nocase", 6) == 0) ||
			   (strnicmp(data, "ignorecase", 10)  == 0)) {
			vol->nocase = 1;
		} else if (strnicmp(data, "brl", 3) == 0) {
			vol->nobrl =  0;
		} else if ((strnicmp(data, "nobrl", 5) == 0) ||
			   (strnicmp(data, "nolock", 6) == 0)) {
			vol->nobrl =  1;
			/* turn off mandatory locking in mode
			if remote locking is turned off since the
			local vfs will do advisory */
			if (vol->file_mode ==
				(S_IALLUGO & ~(S_ISUID | S_IXGRP)))
				vol->file_mode = S_IALLUGO;
		} else if (strnicmp(data, "forcemandatorylock", 9) == 0) {
			/* will take the shorter form "forcemand" as well */
			/* This mount option will force use of mandatory
			  (DOS/Windows style) byte range locks, instead of
			  using posix advisory byte range locks, even if the
			  Unix extensions are available and posix locks would
			  be supported otherwise. If Unix extensions are not
			  negotiated this has no effect since mandatory locks
			  would be used (mandatory locks is all that those
			  those servers support) */
			vol->mand_lock = 1;
		} else if (strnicmp(data, "setuids", 7) == 0) {
			vol->setuids = 1;
		} else if (strnicmp(data, "nosetuids", 9) == 0) {
			vol->setuids = 0;
		} else if (strnicmp(data, "dynperm", 7) == 0) {
			vol->dynperm = true;
		} else if (strnicmp(data, "nodynperm", 9) == 0) {
			vol->dynperm = false;
		} else if (strnicmp(data, "nohard", 6) == 0) {
			vol->retry = 0;
		} else if (strnicmp(data, "nosoft", 6) == 0) {
			vol->retry = 1;
		} else if (strnicmp(data, "nointr", 6) == 0) {
			vol->intr = 0;
		} else if (strnicmp(data, "intr", 4) == 0) {
			vol->intr = 1;
		} else if (strnicmp(data, "nostrictsync", 12) == 0) {
			vol->nostrictsync = 1;
		} else if (strnicmp(data, "strictsync", 10) == 0) {
			vol->nostrictsync = 0;
		} else if (strnicmp(data, "serverino", 7) == 0) {
			vol->server_ino = 1;
		} else if (strnicmp(data, "noserverino", 9) == 0) {
			vol->server_ino = 0;
		} else if (strnicmp(data, "cifsacl", 7) == 0) {
			vol->cifs_acl = 1;
		} else if (strnicmp(data, "nocifsacl", 9) == 0) {
			vol->cifs_acl = 0;
		} else if (strnicmp(data, "acl", 3) == 0) {
			vol->no_psx_acl = 0;
		} else if (strnicmp(data, "noacl", 5) == 0) {
			vol->no_psx_acl = 1;
#ifdef CONFIG_CIFS_EXPERIMENTAL
		} else if (strnicmp(data, "locallease", 6) == 0) {
			vol->local_lease = 1;
#endif
		} else if (strnicmp(data, "sign", 4) == 0) {
			vol->secFlg |= CIFSSEC_MUST_SIGN;
		} else if (strnicmp(data, "seal", 4) == 0) {
			/* we do not do the following in secFlags because seal
			   is a per tree connection (mount) not a per socket
			   or per-smb connection option in the protocol */
			/* vol->secFlg |= CIFSSEC_MUST_SEAL; */
			vol->seal = 1;
		} else if (strnicmp(data, "direct", 6) == 0) {
			vol->direct_io = 1;
		} else if (strnicmp(data, "forcedirectio", 13) == 0) {
			vol->direct_io = 1;
		} else if (strnicmp(data, "in6_addr", 8) == 0) {
			if (!value || !*value) {
				vol->in6_addr = NULL;
			} else if (strnlen(value, 49) == 48) {
				vol->in6_addr = value;
			} else {
				printk(KERN_WARNING "CIFS: ip v6 address not "
						    "48 characters long\n");
				return 1;
			}
		} else if (strnicmp(data, "noac", 4) == 0) {
			printk(KERN_WARNING "CIFS: Mount option noac not "
				"supported. Instead set "
				"/proc/fs/cifs/LookupCacheEnabled to 0\n");
		} else
			printk(KERN_WARNING "CIFS: Unknown mount option %s\n",
						data);
	}
	if (vol->UNC == NULL) {
		if (devname == NULL) {
			printk(KERN_WARNING "CIFS: Missing UNC name for mount "
						"target\n");
			return 1;
		}
		if ((temp_len = strnlen(devname, 300)) < 300) {
			vol->UNC = kmalloc(temp_len+1, GFP_KERNEL);
			if (vol->UNC == NULL)
				return 1;
			strcpy(vol->UNC, devname);
			if (strncmp(vol->UNC, "//", 2) == 0) {
				vol->UNC[0] = '\\';
				vol->UNC[1] = '\\';
			} else if (strncmp(vol->UNC, "\\\\", 2) != 0) {
				printk(KERN_WARNING "CIFS: UNC Path does not "
						    "begin with // or \\\\ \n");
				return 1;
			}
			value = strpbrk(vol->UNC+2, "/\\");
			if (value)
				*value = '\\';
		} else {
			printk(KERN_WARNING "CIFS: UNC name too long\n");
			return 1;
		}
	}
	if (vol->UNCip == NULL)
		vol->UNCip = &vol->UNC[2];

	return 0;
}

static struct TCP_Server_Info *
cifs_find_tcp_session(struct sockaddr_storage *addr)
{
	struct list_head *tmp;
	struct TCP_Server_Info *server;
	struct sockaddr_in *addr4 = (struct sockaddr_in *) addr;
	struct sockaddr_in6 *addr6 = (struct sockaddr_in6 *) addr;

	write_lock(&cifs_tcp_ses_lock);
	list_for_each(tmp, &cifs_tcp_ses_list) {
		server = list_entry(tmp, struct TCP_Server_Info,
				    tcp_ses_list);
		/*
		 * the demux thread can exit on its own while still in CifsNew
		 * so don't accept any sockets in that state. Since the
		 * tcpStatus never changes back to CifsNew it's safe to check
		 * for this without a lock.
		 */
		if (server->tcpStatus == CifsNew)
			continue;

		if (addr->ss_family == AF_INET &&
		    (addr4->sin_addr.s_addr !=
		     server->addr.sockAddr.sin_addr.s_addr))
			continue;
		else if (addr->ss_family == AF_INET6 &&
			 !ipv6_addr_equal(&server->addr.sockAddr6.sin6_addr,
					  &addr6->sin6_addr))
			continue;

		++server->srv_count;
		write_unlock(&cifs_tcp_ses_lock);
		cFYI(1, ("Existing tcp session with server found"));
		return server;
	}
	write_unlock(&cifs_tcp_ses_lock);
	return NULL;
}

static void
cifs_put_tcp_session(struct TCP_Server_Info *server)
{
	struct task_struct *task;

	write_lock(&cifs_tcp_ses_lock);
	if (--server->srv_count > 0) {
		write_unlock(&cifs_tcp_ses_lock);
		return;
	}

	list_del_init(&server->tcp_ses_list);
	write_unlock(&cifs_tcp_ses_lock);

	spin_lock(&GlobalMid_Lock);
	server->tcpStatus = CifsExiting;
	spin_unlock(&GlobalMid_Lock);

	task = xchg(&server->tsk, NULL);
	if (task)
		force_sig(SIGKILL, task);
}

static struct TCP_Server_Info *
cifs_get_tcp_session(struct smb_vol *volume_info)
{
	struct TCP_Server_Info *tcp_ses = NULL;
	struct sockaddr_storage addr;
	struct sockaddr_in *sin_server = (struct sockaddr_in *) &addr;
	struct sockaddr_in6 *sin_server6 = (struct sockaddr_in6 *) &addr;
	int rc;

	memset(&addr, 0, sizeof(struct sockaddr_storage));

	if (volume_info->UNCip && volume_info->UNC) {
		rc = cifs_inet_pton(AF_INET, volume_info->UNCip,
				    &sin_server->sin_addr.s_addr);

		if (rc <= 0) {
			/* not ipv4 address, try ipv6 */
			rc = cifs_inet_pton(AF_INET6, volume_info->UNCip,
					    &sin_server6->sin6_addr.in6_u);
			if (rc > 0)
				addr.ss_family = AF_INET6;
		} else {
			addr.ss_family = AF_INET;
		}

		if (rc <= 0) {
			/* we failed translating address */
			rc = -EINVAL;
			goto out_err;
		}

		cFYI(1, ("UNC: %s ip: %s", volume_info->UNC,
			 volume_info->UNCip));
	} else if (volume_info->UNCip) {
		/* BB using ip addr as tcp_ses name to connect to the
		   DFS root below */
		cERROR(1, ("Connecting to DFS root not implemented yet"));
		rc = -EINVAL;
		goto out_err;
	} else /* which tcp_sess DFS root would we conect to */ {
		cERROR(1,
		       ("CIFS mount error: No UNC path (e.g. -o "
			"unc=//192.168.1.100/public) specified"));
		rc = -EINVAL;
		goto out_err;
	}

	/* see if we already have a matching tcp_ses */
	tcp_ses = cifs_find_tcp_session(&addr);
	if (tcp_ses)
		return tcp_ses;

	tcp_ses = kzalloc(sizeof(struct TCP_Server_Info), GFP_KERNEL);
	if (!tcp_ses) {
		rc = -ENOMEM;
		goto out_err;
	}

	tcp_ses->hostname = extract_hostname(volume_info->UNC);
	if (IS_ERR(tcp_ses->hostname)) {
		rc = PTR_ERR(tcp_ses->hostname);
		goto out_err;
	}

	tcp_ses->noblocksnd = volume_info->noblocksnd;
	tcp_ses->noautotune = volume_info->noautotune;
	atomic_set(&tcp_ses->inFlight, 0);
	init_waitqueue_head(&tcp_ses->response_q);
	init_waitqueue_head(&tcp_ses->request_q);
	INIT_LIST_HEAD(&tcp_ses->pending_mid_q);
	mutex_init(&tcp_ses->srv_mutex);
	memcpy(tcp_ses->workstation_RFC1001_name,
		volume_info->source_rfc1001_name, RFC1001_NAME_LEN_WITH_NULL);
	memcpy(tcp_ses->server_RFC1001_name,
		volume_info->target_rfc1001_name, RFC1001_NAME_LEN_WITH_NULL);
	tcp_ses->sequence_number = 0;
	INIT_LIST_HEAD(&tcp_ses->tcp_ses_list);
	INIT_LIST_HEAD(&tcp_ses->smb_ses_list);

	/*
	 * at this point we are the only ones with the pointer
	 * to the struct since the kernel thread not created yet
	 * no need to spinlock this init of tcpStatus or srv_count
	 */
	tcp_ses->tcpStatus = CifsNew;
	++tcp_ses->srv_count;

	if (addr.ss_family == AF_INET6) {
		cFYI(1, ("attempting ipv6 connect"));
		/* BB should we allow ipv6 on port 139? */
		/* other OS never observed in Wild doing 139 with v6 */
		memcpy(&tcp_ses->addr.sockAddr6, sin_server6,
			sizeof(struct sockaddr_in6));
		sin_server6->sin6_port = htons(volume_info->port);
		rc = ipv6_connect(tcp_ses);
	} else {
		memcpy(&tcp_ses->addr.sockAddr, sin_server,
			sizeof(struct sockaddr_in));
		sin_server->sin_port = htons(volume_info->port);
		rc = ipv4_connect(tcp_ses);
	}
	if (rc < 0) {
		cERROR(1, ("Error connecting to socket. Aborting operation"));
		goto out_err;
	}

	/*
	 * since we're in a cifs function already, we know that
	 * this will succeed. No need for try_module_get().
	 */
	__module_get(THIS_MODULE);
	tcp_ses->tsk = kthread_run((void *)(void *)cifs_demultiplex_thread,
				  tcp_ses, "cifsd");
	if (IS_ERR(tcp_ses->tsk)) {
		rc = PTR_ERR(tcp_ses->tsk);
		cERROR(1, ("error %d create cifsd thread", rc));
		module_put(THIS_MODULE);
		goto out_err;
	}

	/* thread spawned, put it on the list */
	write_lock(&cifs_tcp_ses_lock);
	list_add(&tcp_ses->tcp_ses_list, &cifs_tcp_ses_list);
	write_unlock(&cifs_tcp_ses_lock);

	return tcp_ses;

out_err:
	if (tcp_ses) {
		kfree(tcp_ses->hostname);
		if (tcp_ses->ssocket)
			sock_release(tcp_ses->ssocket);
		kfree(tcp_ses);
	}
	return ERR_PTR(rc);
}

static struct cifsSesInfo *
cifs_find_smb_ses(struct TCP_Server_Info *server, char *username)
{
	struct list_head *tmp;
	struct cifsSesInfo *ses;

	write_lock(&cifs_tcp_ses_lock);
	list_for_each(tmp, &server->smb_ses_list) {
		ses = list_entry(tmp, struct cifsSesInfo, smb_ses_list);
		if (strncmp(ses->userName, username, MAX_USERNAME_SIZE))
			continue;

		++ses->ses_count;
		write_unlock(&cifs_tcp_ses_lock);
		return ses;
	}
	write_unlock(&cifs_tcp_ses_lock);
	return NULL;
}

static void
cifs_put_smb_ses(struct cifsSesInfo *ses)
{
	int xid;
	struct TCP_Server_Info *server = ses->server;

	write_lock(&cifs_tcp_ses_lock);
	if (--ses->ses_count > 0) {
		write_unlock(&cifs_tcp_ses_lock);
		return;
	}

	list_del_init(&ses->smb_ses_list);
	write_unlock(&cifs_tcp_ses_lock);

	if (ses->status == CifsGood) {
		xid = GetXid();
		CIFSSMBLogoff(xid, ses);
		_FreeXid(xid);
	}
	sesInfoFree(ses);
	cifs_put_tcp_session(server);
}

static struct cifsTconInfo *
cifs_find_tcon(struct cifsSesInfo *ses, const char *unc)
{
	struct list_head *tmp;
	struct cifsTconInfo *tcon;

	write_lock(&cifs_tcp_ses_lock);
	list_for_each(tmp, &ses->tcon_list) {
		tcon = list_entry(tmp, struct cifsTconInfo, tcon_list);
		if (tcon->tidStatus == CifsExiting)
			continue;
		if (strncmp(tcon->treeName, unc, MAX_TREE_SIZE))
			continue;

		++tcon->tc_count;
		write_unlock(&cifs_tcp_ses_lock);
		return tcon;
	}
	write_unlock(&cifs_tcp_ses_lock);
	return NULL;
}

static void
cifs_put_tcon(struct cifsTconInfo *tcon)
{
	int xid;
	struct cifsSesInfo *ses = tcon->ses;

	write_lock(&cifs_tcp_ses_lock);
	if (--tcon->tc_count > 0) {
		write_unlock(&cifs_tcp_ses_lock);
		return;
	}

	list_del_init(&tcon->tcon_list);
	write_unlock(&cifs_tcp_ses_lock);

	xid = GetXid();
	CIFSSMBTDis(xid, tcon);
	_FreeXid(xid);

	DeleteTconOplockQEntries(tcon);
	tconInfoFree(tcon);
	cifs_put_smb_ses(ses);
}

int
get_dfs_path(int xid, struct cifsSesInfo *pSesInfo, const char *old_path,
	     const struct nls_table *nls_codepage, unsigned int *pnum_referrals,
	     struct dfs_info3_param **preferrals, int remap)
{
	char *temp_unc;
	int rc = 0;

	*pnum_referrals = 0;
	*preferrals = NULL;

	if (pSesInfo->ipc_tid == 0) {
		temp_unc = kmalloc(2 /* for slashes */ +
			strnlen(pSesInfo->serverName,
				SERVER_NAME_LEN_WITH_NULL * 2)
				 + 1 + 4 /* slash IPC$ */  + 2,
				GFP_KERNEL);
		if (temp_unc == NULL)
			return -ENOMEM;
		temp_unc[0] = '\\';
		temp_unc[1] = '\\';
		strcpy(temp_unc + 2, pSesInfo->serverName);
		strcpy(temp_unc + 2 + strlen(pSesInfo->serverName), "\\IPC$");
		rc = CIFSTCon(xid, pSesInfo, temp_unc, NULL, nls_codepage);
		cFYI(1,
		     ("CIFS Tcon rc = %d ipc_tid = %d", rc, pSesInfo->ipc_tid));
		kfree(temp_unc);
	}
	if (rc == 0)
		rc = CIFSGetDFSRefer(xid, pSesInfo, old_path, preferrals,
				     pnum_referrals, nls_codepage, remap);
	/* BB map targetUNCs to dfs_info3 structures, here or
		in CIFSGetDFSRefer BB */

	return rc;
}

#ifdef CONFIG_DEBUG_LOCK_ALLOC
static struct lock_class_key cifs_key[2];
static struct lock_class_key cifs_slock_key[2];

static inline void
cifs_reclassify_socket4(struct socket *sock)
{
	struct sock *sk = sock->sk;
	BUG_ON(sock_owned_by_user(sk));
	sock_lock_init_class_and_name(sk, "slock-AF_INET-CIFS",
		&cifs_slock_key[0], "sk_lock-AF_INET-CIFS", &cifs_key[0]);
}

static inline void
cifs_reclassify_socket6(struct socket *sock)
{
	struct sock *sk = sock->sk;
	BUG_ON(sock_owned_by_user(sk));
	sock_lock_init_class_and_name(sk, "slock-AF_INET6-CIFS",
		&cifs_slock_key[1], "sk_lock-AF_INET6-CIFS", &cifs_key[1]);
}
#else
static inline void
cifs_reclassify_socket4(struct socket *sock)
{
}

static inline void
cifs_reclassify_socket6(struct socket *sock)
{
}
#endif

/* See RFC1001 section 14 on representation of Netbios names */
static void rfc1002mangle(char *target, char *source, unsigned int length)
{
	unsigned int i, j;

	for (i = 0, j = 0; i < (length); i++) {
		/* mask a nibble at a time and encode */
		target[j] = 'A' + (0x0F & (source[i] >> 4));
		target[j+1] = 'A' + (0x0F & source[i]);
		j += 2;
	}

}


static int
ipv4_connect(struct TCP_Server_Info *server)
{
	int rc = 0;
	bool connected = false;
	__be16 orig_port = 0;
	struct socket *socket = server->ssocket;

	if (socket == NULL) {
		rc = sock_create_kern(PF_INET, SOCK_STREAM,
				      IPPROTO_TCP, &socket);
		if (rc < 0) {
			cERROR(1, ("Error %d creating socket", rc));
			return rc;
		}

		/* BB other socket options to set KEEPALIVE, NODELAY? */
		cFYI(1, ("Socket created"));
		server->ssocket = socket;
		socket->sk->sk_allocation = GFP_NOFS;
		cifs_reclassify_socket4(socket);
	}

	/* user overrode default port */
	if (server->addr.sockAddr.sin_port) {
		rc = socket->ops->connect(socket, (struct sockaddr *)
					  &server->addr.sockAddr,
					  sizeof(struct sockaddr_in), 0);
		if (rc >= 0)
			connected = true;
	}

	if (!connected) {
		/* save original port so we can retry user specified port
			later if fall back ports fail this time  */
		orig_port = server->addr.sockAddr.sin_port;

		/* do not retry on the same port we just failed on */
		if (server->addr.sockAddr.sin_port != htons(CIFS_PORT)) {
			server->addr.sockAddr.sin_port = htons(CIFS_PORT);
			rc = socket->ops->connect(socket,
						(struct sockaddr *)
						&server->addr.sockAddr,
						sizeof(struct sockaddr_in), 0);
			if (rc >= 0)
				connected = true;
		}
	}
	if (!connected) {
		server->addr.sockAddr.sin_port = htons(RFC1001_PORT);
		rc = socket->ops->connect(socket, (struct sockaddr *)
					      &server->addr.sockAddr,
					      sizeof(struct sockaddr_in), 0);
		if (rc >= 0)
			connected = true;
	}

	/* give up here - unless we want to retry on different
		protocol families some day */
	if (!connected) {
		if (orig_port)
			server->addr.sockAddr.sin_port = orig_port;
		cFYI(1, ("Error %d connecting to server via ipv4", rc));
		sock_release(socket);
		server->ssocket = NULL;
		return rc;
	}


	/*
	 * Eventually check for other socket options to change from
	 *  the default. sock_setsockopt not used because it expects
	 *  user space buffer
	 */
	socket->sk->sk_rcvtimeo = 7 * HZ;
	socket->sk->sk_sndtimeo = 5 * HZ;

	/* make the bufsizes depend on wsize/rsize and max requests */
	if (server->noautotune) {
		if (socket->sk->sk_sndbuf < (200 * 1024))
			socket->sk->sk_sndbuf = 200 * 1024;
		if (socket->sk->sk_rcvbuf < (140 * 1024))
			socket->sk->sk_rcvbuf = 140 * 1024;
	}

	 cFYI(1, ("sndbuf %d rcvbuf %d rcvtimeo 0x%lx",
		 socket->sk->sk_sndbuf,
		 socket->sk->sk_rcvbuf, socket->sk->sk_rcvtimeo));

	/* send RFC1001 sessinit */
	if (server->addr.sockAddr.sin_port == htons(RFC1001_PORT)) {
		/* some servers require RFC1001 sessinit before sending
		negprot - BB check reconnection in case where second
		sessinit is sent but no second negprot */
		struct rfc1002_session_packet *ses_init_buf;
		struct smb_hdr *smb_buf;
		ses_init_buf = kzalloc(sizeof(struct rfc1002_session_packet),
				       GFP_KERNEL);
		if (ses_init_buf) {
			ses_init_buf->trailer.session_req.called_len = 32;
			if (server->server_RFC1001_name &&
			    server->server_RFC1001_name[0] != 0)
				rfc1002mangle(ses_init_buf->trailer.
						session_req.called_name,
					      server->server_RFC1001_name,
					      RFC1001_NAME_LEN_WITH_NULL);
			else
				rfc1002mangle(ses_init_buf->trailer.
						session_req.called_name,
					      DEFAULT_CIFS_CALLED_NAME,
					      RFC1001_NAME_LEN_WITH_NULL);

			ses_init_buf->trailer.session_req.calling_len = 32;

			/* calling name ends in null (byte 16) from old smb
			convention. */
			if (server->workstation_RFC1001_name &&
			    server->workstation_RFC1001_name[0] != 0)
				rfc1002mangle(ses_init_buf->trailer.
						session_req.calling_name,
					      server->workstation_RFC1001_name,
					      RFC1001_NAME_LEN_WITH_NULL);
			else
				rfc1002mangle(ses_init_buf->trailer.
						session_req.calling_name,
					      "LINUX_CIFS_CLNT",
					      RFC1001_NAME_LEN_WITH_NULL);

			ses_init_buf->trailer.session_req.scope1 = 0;
			ses_init_buf->trailer.session_req.scope2 = 0;
			smb_buf = (struct smb_hdr *)ses_init_buf;
			/* sizeof RFC1002_SESSION_REQUEST with no scope */
			smb_buf->smb_buf_length = 0x81000044;
			rc = smb_send(server, smb_buf, 0x44);
			kfree(ses_init_buf);
			msleep(1); /* RFC1001 layer in at least one server
				      requires very short break before negprot
				      presumably because not expecting negprot
				      to follow so fast.  This is a simple
				      solution that works without
				      complicating the code and causes no
				      significant slowing down on mount
				      for everyone else */
		}
		/* else the negprot may still work without this
		even though malloc failed */

	}

	return rc;
}

static int
ipv6_connect(struct TCP_Server_Info *server)
{
	int rc = 0;
	bool connected = false;
	__be16 orig_port = 0;
	struct socket *socket = server->ssocket;

	if (socket == NULL) {
		rc = sock_create_kern(PF_INET6, SOCK_STREAM,
				      IPPROTO_TCP, &socket);
		if (rc < 0) {
			cERROR(1, ("Error %d creating ipv6 socket", rc));
			socket = NULL;
			return rc;
		}

		/* BB other socket options to set KEEPALIVE, NODELAY? */
		cFYI(1, ("ipv6 Socket created"));
		server->ssocket = socket;
		socket->sk->sk_allocation = GFP_NOFS;
		cifs_reclassify_socket6(socket);
	}

	/* user overrode default port */
	if (server->addr.sockAddr6.sin6_port) {
		rc = socket->ops->connect(socket,
				(struct sockaddr *) &server->addr.sockAddr6,
				sizeof(struct sockaddr_in6), 0);
		if (rc >= 0)
			connected = true;
	}

	if (!connected) {
		/* save original port so we can retry user specified port
			later if fall back ports fail this time  */

		orig_port = server->addr.sockAddr6.sin6_port;
		/* do not retry on the same port we just failed on */
		if (server->addr.sockAddr6.sin6_port != htons(CIFS_PORT)) {
			server->addr.sockAddr6.sin6_port = htons(CIFS_PORT);
			rc = socket->ops->connect(socket, (struct sockaddr *)
					&server->addr.sockAddr6,
					sizeof(struct sockaddr_in6), 0);
			if (rc >= 0)
				connected = true;
		}
	}
	if (!connected) {
		server->addr.sockAddr6.sin6_port = htons(RFC1001_PORT);
		rc = socket->ops->connect(socket, (struct sockaddr *)
				&server->addr.sockAddr6,
				sizeof(struct sockaddr_in6), 0);
		if (rc >= 0)
			connected = true;
	}

	/* give up here - unless we want to retry on different
		protocol families some day */
	if (!connected) {
		if (orig_port)
			server->addr.sockAddr6.sin6_port = orig_port;
		cFYI(1, ("Error %d connecting to server via ipv6", rc));
		sock_release(socket);
		server->ssocket = NULL;
		return rc;
	}

	/*
	 * Eventually check for other socket options to change from
	 * the default. sock_setsockopt not used because it expects
	 * user space buffer
	 */
	socket->sk->sk_rcvtimeo = 7 * HZ;
	socket->sk->sk_sndtimeo = 5 * HZ;
	server->ssocket = socket;

	return rc;
}

void reset_cifs_unix_caps(int xid, struct cifsTconInfo *tcon,
			  struct super_block *sb, struct smb_vol *vol_info)
{
	/* if we are reconnecting then should we check to see if
	 * any requested capabilities changed locally e.g. via
	 * remount but we can not do much about it here
	 * if they have (even if we could detect it by the following)
	 * Perhaps we could add a backpointer to array of sb from tcon
	 * or if we change to make all sb to same share the same
	 * sb as NFS - then we only have one backpointer to sb.
	 * What if we wanted to mount the server share twice once with
	 * and once without posixacls or posix paths? */
	__u64 saved_cap = le64_to_cpu(tcon->fsUnixInfo.Capability);

	if (vol_info && vol_info->no_linux_ext) {
		tcon->fsUnixInfo.Capability = 0;
		tcon->unix_ext = 0; /* Unix Extensions disabled */
		cFYI(1, ("Linux protocol extensions disabled"));
		return;
	} else if (vol_info)
		tcon->unix_ext = 1; /* Unix Extensions supported */

	if (tcon->unix_ext == 0) {
		cFYI(1, ("Unix extensions disabled so not set on reconnect"));
		return;
	}

	if (!CIFSSMBQFSUnixInfo(xid, tcon)) {
		__u64 cap = le64_to_cpu(tcon->fsUnixInfo.Capability);

		/* check for reconnect case in which we do not
		   want to change the mount behavior if we can avoid it */
		if (vol_info == NULL) {
			/* turn off POSIX ACL and PATHNAMES if not set
			   originally at mount time */
			if ((saved_cap & CIFS_UNIX_POSIX_ACL_CAP) == 0)
				cap &= ~CIFS_UNIX_POSIX_ACL_CAP;
			if ((saved_cap & CIFS_UNIX_POSIX_PATHNAMES_CAP) == 0) {
				if (cap & CIFS_UNIX_POSIX_PATHNAMES_CAP)
					cERROR(1, ("POSIXPATH support change"));
				cap &= ~CIFS_UNIX_POSIX_PATHNAMES_CAP;
			} else if ((cap & CIFS_UNIX_POSIX_PATHNAMES_CAP) == 0) {
				cERROR(1, ("possible reconnect error"));
				cERROR(1,
					("server disabled POSIX path support"));
			}
		}

		cap &= CIFS_UNIX_CAP_MASK;
		if (vol_info && vol_info->no_psx_acl)
			cap &= ~CIFS_UNIX_POSIX_ACL_CAP;
		else if (CIFS_UNIX_POSIX_ACL_CAP & cap) {
			cFYI(1, ("negotiated posix acl support"));
			if (sb)
				sb->s_flags |= MS_POSIXACL;
		}

		if (vol_info && vol_info->posix_paths == 0)
			cap &= ~CIFS_UNIX_POSIX_PATHNAMES_CAP;
		else if (cap & CIFS_UNIX_POSIX_PATHNAMES_CAP) {
			cFYI(1, ("negotiate posix pathnames"));
			if (sb)
				CIFS_SB(sb)->mnt_cifs_flags |=
					CIFS_MOUNT_POSIX_PATHS;
		}

		/* We might be setting the path sep back to a different
		form if we are reconnecting and the server switched its
		posix path capability for this share */
		if (sb && (CIFS_SB(sb)->prepathlen > 0))
			CIFS_SB(sb)->prepath[0] = CIFS_DIR_SEP(CIFS_SB(sb));

		if (sb && (CIFS_SB(sb)->rsize > 127 * 1024)) {
			if ((cap & CIFS_UNIX_LARGE_READ_CAP) == 0) {
				CIFS_SB(sb)->rsize = 127 * 1024;
				cFYI(DBG2,
					("larger reads not supported by srv"));
			}
		}


		cFYI(1, ("Negotiate caps 0x%x", (int)cap));
#ifdef CONFIG_CIFS_DEBUG2
		if (cap & CIFS_UNIX_FCNTL_CAP)
			cFYI(1, ("FCNTL cap"));
		if (cap & CIFS_UNIX_EXTATTR_CAP)
			cFYI(1, ("EXTATTR cap"));
		if (cap & CIFS_UNIX_POSIX_PATHNAMES_CAP)
			cFYI(1, ("POSIX path cap"));
		if (cap & CIFS_UNIX_XATTR_CAP)
			cFYI(1, ("XATTR cap"));
		if (cap & CIFS_UNIX_POSIX_ACL_CAP)
			cFYI(1, ("POSIX ACL cap"));
		if (cap & CIFS_UNIX_LARGE_READ_CAP)
			cFYI(1, ("very large read cap"));
		if (cap & CIFS_UNIX_LARGE_WRITE_CAP)
			cFYI(1, ("very large write cap"));
#endif /* CIFS_DEBUG2 */
		if (CIFSSMBSetFSUnixInfo(xid, tcon, cap)) {
			if (vol_info == NULL) {
				cFYI(1, ("resetting capabilities failed"));
			} else
				cERROR(1, ("Negotiating Unix capabilities "
					   "with the server failed.  Consider "
					   "mounting with the Unix Extensions\n"
					   "disabled, if problems are found, "
					   "by specifying the nounix mount "
					   "option."));

		}
	}
}

static void
convert_delimiter(char *path, char delim)
{
	int i;
	char old_delim;

	if (path == NULL)
		return;

	if (delim == '/')
		old_delim = '\\';
	else
		old_delim = '/';

	for (i = 0; path[i] != '\0'; i++) {
		if (path[i] == old_delim)
			path[i] = delim;
	}
}

static void setup_cifs_sb(struct smb_vol *pvolume_info,
			  struct cifs_sb_info *cifs_sb)
{
	if (pvolume_info->rsize > CIFSMaxBufSize) {
		cERROR(1, ("rsize %d too large, using MaxBufSize",
			pvolume_info->rsize));
		cifs_sb->rsize = CIFSMaxBufSize;
	} else if ((pvolume_info->rsize) &&
			(pvolume_info->rsize <= CIFSMaxBufSize))
		cifs_sb->rsize = pvolume_info->rsize;
	else /* default */
		cifs_sb->rsize = CIFSMaxBufSize;

	if (pvolume_info->wsize > PAGEVEC_SIZE * PAGE_CACHE_SIZE) {
		cERROR(1, ("wsize %d too large, using 4096 instead",
			  pvolume_info->wsize));
		cifs_sb->wsize = 4096;
	} else if (pvolume_info->wsize)
		cifs_sb->wsize = pvolume_info->wsize;
	else
		cifs_sb->wsize = min_t(const int,
					PAGEVEC_SIZE * PAGE_CACHE_SIZE,
					127*1024);
		/* old default of CIFSMaxBufSize was too small now
		   that SMB Write2 can send multiple pages in kvec.
		   RFC1001 does not describe what happens when frame
		   bigger than 128K is sent so use that as max in
		   conjunction with 52K kvec constraint on arch with 4K
		   page size  */

	if (cifs_sb->rsize < 2048) {
		cifs_sb->rsize = 2048;
		/* Windows ME may prefer this */
		cFYI(1, ("readsize set to minimum: 2048"));
	}
	/* calculate prepath */
	cifs_sb->prepath = pvolume_info->prepath;
	if (cifs_sb->prepath) {
		cifs_sb->prepathlen = strlen(cifs_sb->prepath);
		/* we can not convert the / to \ in the path
		separators in the prefixpath yet because we do not
		know (until reset_cifs_unix_caps is called later)
		whether POSIX PATH CAP is available. We normalize
		the / to \ after reset_cifs_unix_caps is called */
		pvolume_info->prepath = NULL;
	} else
		cifs_sb->prepathlen = 0;
	cifs_sb->mnt_uid = pvolume_info->linux_uid;
	cifs_sb->mnt_gid = pvolume_info->linux_gid;
	cifs_sb->mnt_file_mode = pvolume_info->file_mode;
	cifs_sb->mnt_dir_mode = pvolume_info->dir_mode;
	cFYI(1, ("file mode: 0x%x  dir mode: 0x%x",
		cifs_sb->mnt_file_mode, cifs_sb->mnt_dir_mode));

	if (pvolume_info->noperm)
		cifs_sb->mnt_cifs_flags |= CIFS_MOUNT_NO_PERM;
	if (pvolume_info->setuids)
		cifs_sb->mnt_cifs_flags |= CIFS_MOUNT_SET_UID;
	if (pvolume_info->server_ino)
		cifs_sb->mnt_cifs_flags |= CIFS_MOUNT_SERVER_INUM;
	if (pvolume_info->remap)
		cifs_sb->mnt_cifs_flags |= CIFS_MOUNT_MAP_SPECIAL_CHR;
	if (pvolume_info->no_xattr)
		cifs_sb->mnt_cifs_flags |= CIFS_MOUNT_NO_XATTR;
	if (pvolume_info->sfu_emul)
		cifs_sb->mnt_cifs_flags |= CIFS_MOUNT_UNX_EMUL;
	if (pvolume_info->nobrl)
		cifs_sb->mnt_cifs_flags |= CIFS_MOUNT_NO_BRL;
	if (pvolume_info->nostrictsync)
		cifs_sb->mnt_cifs_flags |= CIFS_MOUNT_NOSSYNC;
	if (pvolume_info->mand_lock)
		cifs_sb->mnt_cifs_flags |= CIFS_MOUNT_NOPOSIXBRL;
	if (pvolume_info->cifs_acl)
		cifs_sb->mnt_cifs_flags |= CIFS_MOUNT_CIFS_ACL;
	if (pvolume_info->override_uid)
		cifs_sb->mnt_cifs_flags |= CIFS_MOUNT_OVERR_UID;
	if (pvolume_info->override_gid)
		cifs_sb->mnt_cifs_flags |= CIFS_MOUNT_OVERR_GID;
	if (pvolume_info->dynperm)
		cifs_sb->mnt_cifs_flags |= CIFS_MOUNT_DYNPERM;
	if (pvolume_info->direct_io) {
		cFYI(1, ("mounting share using direct i/o"));
		cifs_sb->mnt_cifs_flags |= CIFS_MOUNT_DIRECT_IO;
	}

	if ((pvolume_info->cifs_acl) && (pvolume_info->dynperm))
		cERROR(1, ("mount option dynperm ignored if cifsacl "
			   "mount option supported"));
}

static int
is_path_accessible(int xid, struct cifsTconInfo *tcon,
		   struct cifs_sb_info *cifs_sb, const char *full_path)
{
	int rc;
	__u64 inode_num;
	FILE_ALL_INFO *pfile_info;

	rc = CIFSGetSrvInodeNumber(xid, tcon, full_path, &inode_num,
				   cifs_sb->local_nls,
				   cifs_sb->mnt_cifs_flags &
						CIFS_MOUNT_MAP_SPECIAL_CHR);
	if (rc != -EOPNOTSUPP)
		return rc;

	pfile_info = kmalloc(sizeof(FILE_ALL_INFO), GFP_KERNEL);
	if (pfile_info == NULL)
		return -ENOMEM;

	rc = CIFSSMBQPathInfo(xid, tcon, full_path, pfile_info,
			      0 /* not legacy */, cifs_sb->local_nls,
			      cifs_sb->mnt_cifs_flags &
				CIFS_MOUNT_MAP_SPECIAL_CHR);
	kfree(pfile_info);
	return rc;
}

<<<<<<< HEAD
=======
static void
cleanup_volume_info(struct smb_vol **pvolume_info)
{
	struct smb_vol *volume_info;

	if (!pvolume_info && !*pvolume_info)
		return;

	volume_info = *pvolume_info;
	kzfree(volume_info->password);
	kfree(volume_info->UNC);
	kfree(volume_info->prepath);
	kfree(volume_info);
	*pvolume_info = NULL;
	return;
}

#ifdef CONFIG_CIFS_DFS_UPCALL
/* build_path_to_root returns full path to root when
 * we do not have an exiting connection (tcon) */
static char *
build_unc_path_to_root(const struct smb_vol *volume_info,
		const struct cifs_sb_info *cifs_sb)
{
	char *full_path;

	int unc_len = strnlen(volume_info->UNC, MAX_TREE_SIZE + 1);
	full_path = kmalloc(unc_len + cifs_sb->prepathlen + 1, GFP_KERNEL);
	if (full_path == NULL)
		return ERR_PTR(-ENOMEM);

	strncpy(full_path, volume_info->UNC, unc_len);
	if (cifs_sb->mnt_cifs_flags & CIFS_MOUNT_POSIX_PATHS) {
		int i;
		for (i = 0; i < unc_len; i++) {
			if (full_path[i] == '\\')
				full_path[i] = '/';
		}
	}

	if (cifs_sb->prepathlen)
		strncpy(full_path + unc_len, cifs_sb->prepath,
				cifs_sb->prepathlen);

	full_path[unc_len + cifs_sb->prepathlen] = 0; /* add trailing null */
	return full_path;
}
#endif

>>>>>>> 6574612f
int
cifs_mount(struct super_block *sb, struct cifs_sb_info *cifs_sb,
		char *mount_data_global, const char *devname)
{
	int rc = 0;
	int xid;
	struct smb_vol *volume_info;
	struct cifsSesInfo *pSesInfo = NULL;
	struct cifsTconInfo *tcon = NULL;
	struct TCP_Server_Info *srvTcp = NULL;
	char   *full_path;
<<<<<<< HEAD
=======
	char *mount_data = mount_data_global;
#ifdef CONFIG_CIFS_DFS_UPCALL
	struct dfs_info3_param *referrals = NULL;
	unsigned int num_referrals = 0;
try_mount_again:
#endif
	full_path = NULL;
>>>>>>> 6574612f

	xid = GetXid();

	volume_info = kzalloc(sizeof(struct smb_vol), GFP_KERNEL);
	if (!volume_info) {
		rc = -ENOMEM;
		goto out;
	}

	if (cifs_parse_mount_options(mount_data, devname, volume_info)) {
		rc = -EINVAL;
		goto out;
	}

	if (volume_info->nullauth) {
		cFYI(1, ("null user"));
		volume_info->username = "";
	} else if (volume_info->username) {
		/* BB fixme parse for domain name here */
		cFYI(1, ("Username: %s", volume_info->username));
	} else {
		cifserror("No username specified");
	/* In userspace mount helper we can get user name from alternate
	   locations such as env variables and files on disk */
		rc = -EINVAL;
		goto out;
	}


	/* this is needed for ASCII cp to Unicode converts */
	if (volume_info->iocharset == NULL) {
		cifs_sb->local_nls = load_nls_default();
	/* load_nls_default can not return null */
	} else {
		cifs_sb->local_nls = load_nls(volume_info->iocharset);
		if (cifs_sb->local_nls == NULL) {
			cERROR(1, ("CIFS mount error: iocharset %s not found",
				 volume_info->iocharset));
			rc = -ELIBACC;
			goto out;
		}
	}

	/* get a reference to a tcp session */
	srvTcp = cifs_get_tcp_session(volume_info);
	if (IS_ERR(srvTcp)) {
		rc = PTR_ERR(srvTcp);
		goto out;
	}

	pSesInfo = cifs_find_smb_ses(srvTcp, volume_info->username);
	if (pSesInfo) {
		cFYI(1, ("Existing smb sess found (status=%d)",
			pSesInfo->status));
		/*
		 * The existing SMB session already has a reference to srvTcp,
		 * so we can put back the extra one we got before
		 */
		cifs_put_tcp_session(srvTcp);

		down(&pSesInfo->sesSem);
		if (pSesInfo->need_reconnect) {
			cFYI(1, ("Session needs reconnect"));
			rc = cifs_setup_session(xid, pSesInfo,
						cifs_sb->local_nls);
		}
		up(&pSesInfo->sesSem);
	} else if (!rc) {
		cFYI(1, ("Existing smb sess not found"));
		pSesInfo = sesInfoAlloc();
		if (pSesInfo == NULL) {
			rc = -ENOMEM;
			goto mount_fail_check;
		}

		/* new SMB session uses our srvTcp ref */
		pSesInfo->server = srvTcp;
		if (srvTcp->addr.sockAddr6.sin6_family == AF_INET6)
			sprintf(pSesInfo->serverName, "%pI6",
				&srvTcp->addr.sockAddr6.sin6_addr);
		else
			sprintf(pSesInfo->serverName, "%pI4",
				&srvTcp->addr.sockAddr.sin_addr.s_addr);

		write_lock(&cifs_tcp_ses_lock);
		list_add(&pSesInfo->smb_ses_list, &srvTcp->smb_ses_list);
		write_unlock(&cifs_tcp_ses_lock);

		/* volume_info->password freed at unmount */
		if (volume_info->password) {
			pSesInfo->password = kstrdup(volume_info->password,
						     GFP_KERNEL);
			if (!pSesInfo->password) {
				rc = -ENOMEM;
				goto mount_fail_check;
			}
		}
		if (volume_info->username)
			strncpy(pSesInfo->userName, volume_info->username,
				MAX_USERNAME_SIZE);
		if (volume_info->domainname) {
			int len = strlen(volume_info->domainname);
			pSesInfo->domainName = kmalloc(len + 1, GFP_KERNEL);
			if (pSesInfo->domainName)
				strcpy(pSesInfo->domainName,
					volume_info->domainname);
		}
		pSesInfo->linux_uid = volume_info->linux_uid;
		pSesInfo->overrideSecFlg = volume_info->secFlg;
		down(&pSesInfo->sesSem);

		/* BB FIXME need to pass vol->secFlgs BB */
		rc = cifs_setup_session(xid, pSesInfo,
					cifs_sb->local_nls);
		up(&pSesInfo->sesSem);
	}

	/* search for existing tcon to this server share */
	if (!rc) {
		setup_cifs_sb(volume_info, cifs_sb);

		tcon = cifs_find_tcon(pSesInfo, volume_info->UNC);
		if (tcon) {
			cFYI(1, ("Found match on UNC path"));
			/* existing tcon already has a reference */
			cifs_put_smb_ses(pSesInfo);
			if (tcon->seal != volume_info->seal)
				cERROR(1, ("transport encryption setting "
					   "conflicts with existing tid"));
		} else {
			tcon = tconInfoAlloc();
			if (tcon == NULL) {
				rc = -ENOMEM;
				goto mount_fail_check;
			}

			tcon->ses = pSesInfo;
			if (volume_info->password) {
				tcon->password = kstrdup(volume_info->password,
							 GFP_KERNEL);
				if (!tcon->password) {
					rc = -ENOMEM;
					goto mount_fail_check;
				}
			}

			if ((strchr(volume_info->UNC + 3, '\\') == NULL)
			    && (strchr(volume_info->UNC + 3, '/') == NULL)) {
				cERROR(1, ("Missing share name"));
				rc = -ENODEV;
				goto mount_fail_check;
			} else {
				/* BB Do we need to wrap sesSem around
				 * this TCon call and Unix SetFS as
				 * we do on SessSetup and reconnect? */
				rc = CIFSTCon(xid, pSesInfo, volume_info->UNC,
					      tcon, cifs_sb->local_nls);
				cFYI(1, ("CIFS Tcon rc = %d", rc));
				if (volume_info->nodfs) {
					tcon->Flags &= ~SMB_SHARE_IS_IN_DFS;
					cFYI(1, ("DFS disabled (%d)",
						tcon->Flags));
				}
			}
			if (rc)
				goto remote_path_check;
			tcon->seal = volume_info->seal;
			write_lock(&cifs_tcp_ses_lock);
			list_add(&tcon->tcon_list, &pSesInfo->tcon_list);
			write_unlock(&cifs_tcp_ses_lock);
		}

		/* we can have only one retry value for a connection
		   to a share so for resources mounted more than once
		   to the same server share the last value passed in
		   for the retry flag is used */
		tcon->retry = volume_info->retry;
		tcon->nocase = volume_info->nocase;
		tcon->local_lease = volume_info->local_lease;
	}
	if (pSesInfo) {
		if (pSesInfo->capabilities & CAP_LARGE_FILES) {
			sb->s_maxbytes = (u64) 1 << 63;
		} else
			sb->s_maxbytes = (u64) 1 << 31;	/* 2 GB */
	}

	/* BB FIXME fix time_gran to be larger for LANMAN sessions */
	sb->s_time_gran = 100;

	if (rc)
		goto remote_path_check;

	cifs_sb->tcon = tcon;

	/* do not care if following two calls succeed - informational */
	if (!tcon->ipc) {
		CIFSSMBQFSDeviceInfo(xid, tcon);
		CIFSSMBQFSAttributeInfo(xid, tcon);
	}

	/* tell server which Unix caps we support */
	if (tcon->ses->capabilities & CAP_UNIX)
		/* reset of caps checks mount to see if unix extensions
		   disabled for just this mount */
		reset_cifs_unix_caps(xid, tcon, sb, volume_info);
	else
		tcon->unix_ext = 0; /* server does not support them */

	/* convert forward to back slashes in prepath here if needed */
	if ((cifs_sb->mnt_cifs_flags & CIFS_MOUNT_POSIX_PATHS) == 0)
		convert_delimiter(cifs_sb->prepath, CIFS_DIR_SEP(cifs_sb));

	if ((tcon->unix_ext == 0) && (cifs_sb->rsize > (1024 * 127))) {
		cifs_sb->rsize = 1024 * 127;
		cFYI(DBG2, ("no very large read support, rsize now 127K"));
	}
	if (!(tcon->ses->capabilities & CAP_LARGE_WRITE_X))
		cifs_sb->wsize = min(cifs_sb->wsize,
			       (tcon->ses->server->maxBuf - MAX_CIFS_HDR_SIZE));
	if (!(tcon->ses->capabilities & CAP_LARGE_READ_X))
		cifs_sb->rsize = min(cifs_sb->rsize,
			       (tcon->ses->server->maxBuf - MAX_CIFS_HDR_SIZE));

<<<<<<< HEAD
	if (!rc && cifs_sb->prepathlen) {
=======
remote_path_check:
	/* check if a whole path (including prepath) is not remote */
	if (!rc && cifs_sb->prepathlen && tcon) {
>>>>>>> 6574612f
		/* build_path_to_root works only when we have a valid tcon */
		full_path = cifs_build_path_to_root(cifs_sb);
		if (full_path == NULL) {
			rc = -ENOMEM;
			goto mount_fail_check;
		}
		rc = is_path_accessible(xid, tcon, cifs_sb, full_path);
<<<<<<< HEAD
		if (rc) {
			cERROR(1, ("Path %s in not accessible: %d",
						full_path, rc));
=======
		if (rc != -EREMOTE) {
>>>>>>> 6574612f
			kfree(full_path);
			goto mount_fail_check;
		}
		kfree(full_path);
	}

<<<<<<< HEAD
=======
	/* get referral if needed */
	if (rc == -EREMOTE) {
#ifdef CONFIG_CIFS_DFS_UPCALL
		/* convert forward to back slashes in prepath here if needed */
		if ((cifs_sb->mnt_cifs_flags & CIFS_MOUNT_POSIX_PATHS) == 0)
			convert_delimiter(cifs_sb->prepath,
					CIFS_DIR_SEP(cifs_sb));
		full_path = build_unc_path_to_root(volume_info, cifs_sb);
		if (IS_ERR(full_path)) {
			rc = PTR_ERR(full_path);
			goto mount_fail_check;
		}

		cFYI(1, ("Getting referral for: %s", full_path));
		rc = get_dfs_path(xid, pSesInfo , full_path + 1,
			cifs_sb->local_nls, &num_referrals, &referrals,
			cifs_sb->mnt_cifs_flags & CIFS_MOUNT_MAP_SPECIAL_CHR);
		if (!rc && num_referrals > 0) {
			char *fake_devname = NULL;

			if (mount_data != mount_data_global)
				kfree(mount_data);
			mount_data = cifs_compose_mount_options(
					cifs_sb->mountdata, full_path + 1,
					referrals, &fake_devname);
			kfree(fake_devname);
			free_dfs_info_array(referrals, num_referrals);

			if (tcon)
				cifs_put_tcon(tcon);
			else if (pSesInfo)
				cifs_put_smb_ses(pSesInfo);

			cleanup_volume_info(&volume_info);
			FreeXid(xid);
			kfree(full_path);
			goto try_mount_again;
		}
#else /* No DFS support, return error on mount */
		rc = -EOPNOTSUPP;
#endif
	}

mount_fail_check:
	/* on error free sesinfo and tcon struct if needed */
	if (rc) {
		if (mount_data != mount_data_global)
			kfree(mount_data);
		/* If find_unc succeeded then rc == 0 so we can not end */
		/* up accidently freeing someone elses tcon struct */
		if (tcon)
			cifs_put_tcon(tcon);
		else if (pSesInfo)
			cifs_put_smb_ses(pSesInfo);
		else
			cifs_put_tcp_session(srvTcp);
		goto out;
	}

>>>>>>> 6574612f
	/* volume_info->password is freed above when existing session found
	(in which case it is not needed anymore) but when new sesion is created
	the password ptr is put in the new session structure (in which case the
	password will be freed at unmount time) */
out:
	/* zero out password before freeing */
	cleanup_volume_info(&volume_info);
	FreeXid(xid);
	return rc;
}

static int
CIFSSessSetup(unsigned int xid, struct cifsSesInfo *ses,
	      char session_key[CIFS_SESS_KEY_SIZE],
	      const struct nls_table *nls_codepage)
{
	struct smb_hdr *smb_buffer;
	struct smb_hdr *smb_buffer_response;
	SESSION_SETUP_ANDX *pSMB;
	SESSION_SETUP_ANDX *pSMBr;
	char *bcc_ptr;
	char *user;
	char *domain;
	int rc = 0;
	int remaining_words = 0;
	int bytes_returned = 0;
	int len;
	__u32 capabilities;
	__u16 count;

	cFYI(1, ("In sesssetup"));
	if (ses == NULL)
		return -EINVAL;
	user = ses->userName;
	domain = ses->domainName;
	smb_buffer = cifs_buf_get();

	if (smb_buffer == NULL)
		return -ENOMEM;

	smb_buffer_response = smb_buffer;
	pSMBr = pSMB = (SESSION_SETUP_ANDX *) smb_buffer;

	/* send SMBsessionSetup here */
	header_assemble(smb_buffer, SMB_COM_SESSION_SETUP_ANDX,
			NULL /* no tCon exists yet */ , 13 /* wct */ );

	smb_buffer->Mid = GetNextMid(ses->server);
	pSMB->req_no_secext.AndXCommand = 0xFF;
	pSMB->req_no_secext.MaxBufferSize = cpu_to_le16(ses->server->maxBuf);
	pSMB->req_no_secext.MaxMpxCount = cpu_to_le16(ses->server->maxReq);

	if (ses->server->secMode &
			(SECMODE_SIGN_REQUIRED | SECMODE_SIGN_ENABLED))
		smb_buffer->Flags2 |= SMBFLG2_SECURITY_SIGNATURE;

	capabilities = CAP_LARGE_FILES | CAP_NT_SMBS | CAP_LEVEL_II_OPLOCKS |
		CAP_LARGE_WRITE_X | CAP_LARGE_READ_X;
	if (ses->capabilities & CAP_UNICODE) {
		smb_buffer->Flags2 |= SMBFLG2_UNICODE;
		capabilities |= CAP_UNICODE;
	}
	if (ses->capabilities & CAP_STATUS32) {
		smb_buffer->Flags2 |= SMBFLG2_ERR_STATUS;
		capabilities |= CAP_STATUS32;
	}
	if (ses->capabilities & CAP_DFS) {
		smb_buffer->Flags2 |= SMBFLG2_DFS;
		capabilities |= CAP_DFS;
	}
	pSMB->req_no_secext.Capabilities = cpu_to_le32(capabilities);

	pSMB->req_no_secext.CaseInsensitivePasswordLength =
		cpu_to_le16(CIFS_SESS_KEY_SIZE);

	pSMB->req_no_secext.CaseSensitivePasswordLength =
	    cpu_to_le16(CIFS_SESS_KEY_SIZE);
	bcc_ptr = pByteArea(smb_buffer);
	memcpy(bcc_ptr, (char *) session_key, CIFS_SESS_KEY_SIZE);
	bcc_ptr += CIFS_SESS_KEY_SIZE;
	memcpy(bcc_ptr, (char *) session_key, CIFS_SESS_KEY_SIZE);
	bcc_ptr += CIFS_SESS_KEY_SIZE;

	if (ses->capabilities & CAP_UNICODE) {
		if ((long) bcc_ptr % 2) { /* must be word aligned for Unicode */
			*bcc_ptr = 0;
			bcc_ptr++;
		}
		if (user == NULL)
			bytes_returned = 0; /* skip null user */
		else
			bytes_returned =
				cifs_strtoUCS((__le16 *) bcc_ptr, user, 100,
					nls_codepage);
		/* convert number of 16 bit words to bytes */
		bcc_ptr += 2 * bytes_returned;
		bcc_ptr += 2;	/* trailing null */
		if (domain == NULL)
			bytes_returned =
			    cifs_strtoUCS((__le16 *) bcc_ptr,
					  "CIFS_LINUX_DOM", 32, nls_codepage);
		else
			bytes_returned =
			    cifs_strtoUCS((__le16 *) bcc_ptr, domain, 64,
					  nls_codepage);
		bcc_ptr += 2 * bytes_returned;
		bcc_ptr += 2;
		bytes_returned =
		    cifs_strtoUCS((__le16 *) bcc_ptr, "Linux version ",
				  32, nls_codepage);
		bcc_ptr += 2 * bytes_returned;
		bytes_returned =
		    cifs_strtoUCS((__le16 *) bcc_ptr, utsname()->release,
				  32, nls_codepage);
		bcc_ptr += 2 * bytes_returned;
		bcc_ptr += 2;
		bytes_returned =
		    cifs_strtoUCS((__le16 *) bcc_ptr, CIFS_NETWORK_OPSYS,
				  64, nls_codepage);
		bcc_ptr += 2 * bytes_returned;
		bcc_ptr += 2;
	} else {
		if (user != NULL) {
		    strncpy(bcc_ptr, user, 200);
		    bcc_ptr += strnlen(user, 200);
		}
		*bcc_ptr = 0;
		bcc_ptr++;
		if (domain == NULL) {
			strcpy(bcc_ptr, "CIFS_LINUX_DOM");
			bcc_ptr += strlen("CIFS_LINUX_DOM") + 1;
		} else {
			strncpy(bcc_ptr, domain, 64);
			bcc_ptr += strnlen(domain, 64);
			*bcc_ptr = 0;
			bcc_ptr++;
		}
		strcpy(bcc_ptr, "Linux version ");
		bcc_ptr += strlen("Linux version ");
		strcpy(bcc_ptr, utsname()->release);
		bcc_ptr += strlen(utsname()->release) + 1;
		strcpy(bcc_ptr, CIFS_NETWORK_OPSYS);
		bcc_ptr += strlen(CIFS_NETWORK_OPSYS) + 1;
	}
	count = (long) bcc_ptr - (long) pByteArea(smb_buffer);
	smb_buffer->smb_buf_length += count;
	pSMB->req_no_secext.ByteCount = cpu_to_le16(count);

	rc = SendReceive(xid, ses, smb_buffer, smb_buffer_response,
			 &bytes_returned, CIFS_LONG_OP);
	if (rc) {
/* rc = map_smb_to_linux_error(smb_buffer_response); now done in SendReceive */
	} else if ((smb_buffer_response->WordCount == 3)
		   || (smb_buffer_response->WordCount == 4)) {
		__u16 action = le16_to_cpu(pSMBr->resp.Action);
		__u16 blob_len = le16_to_cpu(pSMBr->resp.SecurityBlobLength);
		if (action & GUEST_LOGIN)
			cFYI(1, ("Guest login")); /* BB mark SesInfo struct? */
		ses->Suid = smb_buffer_response->Uid; /* UID left in wire format
							 (little endian) */
		cFYI(1, ("UID = %d ", ses->Suid));
	/* response can have either 3 or 4 word count - Samba sends 3 */
		bcc_ptr = pByteArea(smb_buffer_response);
		if ((pSMBr->resp.hdr.WordCount == 3)
		    || ((pSMBr->resp.hdr.WordCount == 4)
			&& (blob_len < pSMBr->resp.ByteCount))) {
			if (pSMBr->resp.hdr.WordCount == 4)
				bcc_ptr += blob_len;

			if (smb_buffer->Flags2 & SMBFLG2_UNICODE) {
				if ((long) (bcc_ptr) % 2) {
					remaining_words =
					    (BCC(smb_buffer_response) - 1) / 2;
					/* Unicode strings must be word
					   aligned */
					bcc_ptr++;
				} else {
					remaining_words =
						BCC(smb_buffer_response) / 2;
				}
				len =
				    UniStrnlen((wchar_t *) bcc_ptr,
					       remaining_words - 1);
/* We look for obvious messed up bcc or strings in response so we do not go off
   the end since (at least) WIN2K and Windows XP have a major bug in not null
   terminating last Unicode string in response  */
				kfree(ses->serverOS);
				ses->serverOS = kzalloc(2 * (len + 1),
							GFP_KERNEL);
				if (ses->serverOS == NULL)
					goto sesssetup_nomem;
				cifs_strfromUCS_le(ses->serverOS,
						   (__le16 *)bcc_ptr,
						   len, nls_codepage);
				bcc_ptr += 2 * (len + 1);
				remaining_words -= len + 1;
				ses->serverOS[2 * len] = 0;
				ses->serverOS[1 + (2 * len)] = 0;
				if (remaining_words > 0) {
					len = UniStrnlen((wchar_t *)bcc_ptr,
							 remaining_words-1);
					kfree(ses->serverNOS);
					ses->serverNOS = kzalloc(2 * (len + 1),
								 GFP_KERNEL);
					if (ses->serverNOS == NULL)
						goto sesssetup_nomem;
					cifs_strfromUCS_le(ses->serverNOS,
							   (__le16 *)bcc_ptr,
							   len, nls_codepage);
					bcc_ptr += 2 * (len + 1);
					ses->serverNOS[2 * len] = 0;
					ses->serverNOS[1 + (2 * len)] = 0;
					if (strncmp(ses->serverNOS,
						"NT LAN Manager 4", 16) == 0) {
						cFYI(1, ("NT4 server"));
						ses->flags |= CIFS_SES_NT4;
					}
					remaining_words -= len + 1;
					if (remaining_words > 0) {
						len = UniStrnlen((wchar_t *) bcc_ptr, remaining_words);
				/* last string is not always null terminated
				   (for e.g. for Windows XP & 2000) */
						kfree(ses->serverDomain);
						ses->serverDomain =
						    kzalloc(2*(len+1),
							    GFP_KERNEL);
						if (ses->serverDomain == NULL)
							goto sesssetup_nomem;
						cifs_strfromUCS_le(ses->serverDomain,
							(__le16 *)bcc_ptr,
							len, nls_codepage);
						bcc_ptr += 2 * (len + 1);
						ses->serverDomain[2*len] = 0;
						ses->serverDomain[1+(2*len)] = 0;
					} else { /* else no more room so create
						  dummy domain string */
						kfree(ses->serverDomain);
						ses->serverDomain =
							kzalloc(2, GFP_KERNEL);
					}
				} else { /* no room so create dummy domain
					    and NOS string */

					/* if these kcallocs fail not much we
					   can do, but better to not fail the
					   sesssetup itself */
					kfree(ses->serverDomain);
					ses->serverDomain =
					    kzalloc(2, GFP_KERNEL);
					kfree(ses->serverNOS);
					ses->serverNOS =
					    kzalloc(2, GFP_KERNEL);
				}
			} else {	/* ASCII */
				len = strnlen(bcc_ptr, 1024);
				if (((long) bcc_ptr + len) - (long)
				    pByteArea(smb_buffer_response)
					    <= BCC(smb_buffer_response)) {
					kfree(ses->serverOS);
					ses->serverOS = kzalloc(len + 1,
								GFP_KERNEL);
					if (ses->serverOS == NULL)
						goto sesssetup_nomem;
					strncpy(ses->serverOS, bcc_ptr, len);

					bcc_ptr += len;
					/* null terminate the string */
					bcc_ptr[0] = 0;
					bcc_ptr++;

					len = strnlen(bcc_ptr, 1024);
					kfree(ses->serverNOS);
					ses->serverNOS = kzalloc(len + 1,
								 GFP_KERNEL);
					if (ses->serverNOS == NULL)
						goto sesssetup_nomem;
					strncpy(ses->serverNOS, bcc_ptr, len);
					bcc_ptr += len;
					bcc_ptr[0] = 0;
					bcc_ptr++;

					len = strnlen(bcc_ptr, 1024);
					kfree(ses->serverDomain);
					ses->serverDomain = kzalloc(len + 1,
								    GFP_KERNEL);
					if (ses->serverDomain == NULL)
						goto sesssetup_nomem;
					strncpy(ses->serverDomain, bcc_ptr,
						len);
					bcc_ptr += len;
					bcc_ptr[0] = 0;
					bcc_ptr++;
				} else
					cFYI(1,
					     ("Variable field of length %d "
						"extends beyond end of smb ",
					      len));
			}
		} else {
			cERROR(1, ("Security Blob Length extends beyond "
				"end of SMB"));
		}
	} else {
		cERROR(1, ("Invalid Word count %d: ",
			smb_buffer_response->WordCount));
		rc = -EIO;
	}
sesssetup_nomem:	/* do not return an error on nomem for the info strings,
			   since that could make reconnection harder, and
			   reconnection might be needed to free memory */
	cifs_buf_release(smb_buffer);

	return rc;
}

static int
CIFSNTLMSSPNegotiateSessSetup(unsigned int xid,
			      struct cifsSesInfo *ses, bool *pNTLMv2_flag,
			      const struct nls_table *nls_codepage)
{
	struct smb_hdr *smb_buffer;
	struct smb_hdr *smb_buffer_response;
	SESSION_SETUP_ANDX *pSMB;
	SESSION_SETUP_ANDX *pSMBr;
	char *bcc_ptr;
	char *domain;
	int rc = 0;
	int remaining_words = 0;
	int bytes_returned = 0;
	int len;
	int SecurityBlobLength = sizeof(NEGOTIATE_MESSAGE);
	PNEGOTIATE_MESSAGE SecurityBlob;
	PCHALLENGE_MESSAGE SecurityBlob2;
	__u32 negotiate_flags, capabilities;
	__u16 count;

	cFYI(1, ("In NTLMSSP sesssetup (negotiate)"));
	if (ses == NULL)
		return -EINVAL;
	domain = ses->domainName;
	*pNTLMv2_flag = false;
	smb_buffer = cifs_buf_get();
	if (smb_buffer == NULL) {
		return -ENOMEM;
	}
	smb_buffer_response = smb_buffer;
	pSMB = (SESSION_SETUP_ANDX *) smb_buffer;
	pSMBr = (SESSION_SETUP_ANDX *) smb_buffer_response;

	/* send SMBsessionSetup here */
	header_assemble(smb_buffer, SMB_COM_SESSION_SETUP_ANDX,
			NULL /* no tCon exists yet */ , 12 /* wct */ );

	smb_buffer->Mid = GetNextMid(ses->server);
	pSMB->req.hdr.Flags2 |= SMBFLG2_EXT_SEC;
	pSMB->req.hdr.Flags |= (SMBFLG_CASELESS | SMBFLG_CANONICAL_PATH_FORMAT);

	pSMB->req.AndXCommand = 0xFF;
	pSMB->req.MaxBufferSize = cpu_to_le16(ses->server->maxBuf);
	pSMB->req.MaxMpxCount = cpu_to_le16(ses->server->maxReq);

	if (ses->server->secMode & (SECMODE_SIGN_REQUIRED | SECMODE_SIGN_ENABLED))
		smb_buffer->Flags2 |= SMBFLG2_SECURITY_SIGNATURE;

	capabilities = CAP_LARGE_FILES | CAP_NT_SMBS | CAP_LEVEL_II_OPLOCKS |
	    CAP_EXTENDED_SECURITY;
	if (ses->capabilities & CAP_UNICODE) {
		smb_buffer->Flags2 |= SMBFLG2_UNICODE;
		capabilities |= CAP_UNICODE;
	}
	if (ses->capabilities & CAP_STATUS32) {
		smb_buffer->Flags2 |= SMBFLG2_ERR_STATUS;
		capabilities |= CAP_STATUS32;
	}
	if (ses->capabilities & CAP_DFS) {
		smb_buffer->Flags2 |= SMBFLG2_DFS;
		capabilities |= CAP_DFS;
	}
	pSMB->req.Capabilities = cpu_to_le32(capabilities);

	bcc_ptr = (char *) &pSMB->req.SecurityBlob;
	SecurityBlob = (PNEGOTIATE_MESSAGE) bcc_ptr;
	strncpy(SecurityBlob->Signature, NTLMSSP_SIGNATURE, 8);
	SecurityBlob->MessageType = NtLmNegotiate;
	negotiate_flags =
	    NTLMSSP_NEGOTIATE_UNICODE | NTLMSSP_NEGOTIATE_OEM |
	    NTLMSSP_REQUEST_TARGET | NTLMSSP_NEGOTIATE_NTLM |
	    NTLMSSP_NEGOTIATE_56 |
	    /* NTLMSSP_NEGOTIATE_ALWAYS_SIGN | */ NTLMSSP_NEGOTIATE_128;
	if (sign_CIFS_PDUs)
		negotiate_flags |= NTLMSSP_NEGOTIATE_SIGN;
/*	if (ntlmv2_support)
		negotiate_flags |= NTLMSSP_NEGOTIATE_NTLMV2;*/
	/* setup pointers to domain name and workstation name */
	bcc_ptr += SecurityBlobLength;

	SecurityBlob->WorkstationName.Buffer = 0;
	SecurityBlob->WorkstationName.Length = 0;
	SecurityBlob->WorkstationName.MaximumLength = 0;

	/* Domain not sent on first Sesssetup in NTLMSSP, instead it is sent
	along with username on auth request (ie the response to challenge) */
	SecurityBlob->DomainName.Buffer = 0;
	SecurityBlob->DomainName.Length = 0;
	SecurityBlob->DomainName.MaximumLength = 0;
	if (ses->capabilities & CAP_UNICODE) {
		if ((long) bcc_ptr % 2) {
			*bcc_ptr = 0;
			bcc_ptr++;
		}

		bytes_returned =
		    cifs_strtoUCS((__le16 *) bcc_ptr, "Linux version ",
				  32, nls_codepage);
		bcc_ptr += 2 * bytes_returned;
		bytes_returned =
		    cifs_strtoUCS((__le16 *) bcc_ptr, utsname()->release, 32,
				  nls_codepage);
		bcc_ptr += 2 * bytes_returned;
		bcc_ptr += 2;	/* null terminate Linux version */
		bytes_returned =
		    cifs_strtoUCS((__le16 *) bcc_ptr, CIFS_NETWORK_OPSYS,
				  64, nls_codepage);
		bcc_ptr += 2 * bytes_returned;
		*(bcc_ptr + 1) = 0;
		*(bcc_ptr + 2) = 0;
		bcc_ptr += 2;	/* null terminate network opsys string */
		*(bcc_ptr + 1) = 0;
		*(bcc_ptr + 2) = 0;
		bcc_ptr += 2;	/* null domain */
	} else {		/* ASCII */
		strcpy(bcc_ptr, "Linux version ");
		bcc_ptr += strlen("Linux version ");
		strcpy(bcc_ptr, utsname()->release);
		bcc_ptr += strlen(utsname()->release) + 1;
		strcpy(bcc_ptr, CIFS_NETWORK_OPSYS);
		bcc_ptr += strlen(CIFS_NETWORK_OPSYS) + 1;
		bcc_ptr++;	/* empty domain field */
		*bcc_ptr = 0;
	}
	SecurityBlob->NegotiateFlags = cpu_to_le32(negotiate_flags);
	pSMB->req.SecurityBlobLength = cpu_to_le16(SecurityBlobLength);
	count = (long) bcc_ptr - (long) pByteArea(smb_buffer);
	smb_buffer->smb_buf_length += count;
	pSMB->req.ByteCount = cpu_to_le16(count);

	rc = SendReceive(xid, ses, smb_buffer, smb_buffer_response,
			 &bytes_returned, CIFS_LONG_OP);

	if (smb_buffer_response->Status.CifsError ==
	    cpu_to_le32(NT_STATUS_MORE_PROCESSING_REQUIRED))
		rc = 0;

	if (rc) {
/*    rc = map_smb_to_linux_error(smb_buffer_response);  *//* done in SendReceive now */
	} else if ((smb_buffer_response->WordCount == 3)
		   || (smb_buffer_response->WordCount == 4)) {
		__u16 action = le16_to_cpu(pSMBr->resp.Action);
		__u16 blob_len = le16_to_cpu(pSMBr->resp.SecurityBlobLength);

		if (action & GUEST_LOGIN)
			cFYI(1, ("Guest login"));
	/* Do we want to set anything in SesInfo struct when guest login? */

		bcc_ptr = pByteArea(smb_buffer_response);
	/* response can have either 3 or 4 word count - Samba sends 3 */

		SecurityBlob2 = (PCHALLENGE_MESSAGE) bcc_ptr;
		if (SecurityBlob2->MessageType != NtLmChallenge) {
			cFYI(1, ("Unexpected NTLMSSP message type received %d",
			      SecurityBlob2->MessageType));
		} else if (ses) {
			ses->Suid = smb_buffer_response->Uid; /* UID left in le format */
			cFYI(1, ("UID = %d", ses->Suid));
			if ((pSMBr->resp.hdr.WordCount == 3)
			    || ((pSMBr->resp.hdr.WordCount == 4)
				&& (blob_len <
				    pSMBr->resp.ByteCount))) {

				if (pSMBr->resp.hdr.WordCount == 4) {
					bcc_ptr += blob_len;
					cFYI(1, ("Security Blob Length %d",
					      blob_len));
				}

				cFYI(1, ("NTLMSSP Challenge rcvd"));

				memcpy(ses->server->cryptKey,
				       SecurityBlob2->Challenge,
				       CIFS_CRYPTO_KEY_SIZE);
				if (SecurityBlob2->NegotiateFlags &
					cpu_to_le32(NTLMSSP_NEGOTIATE_NTLMV2))
					*pNTLMv2_flag = true;

				if ((SecurityBlob2->NegotiateFlags &
					cpu_to_le32(NTLMSSP_NEGOTIATE_ALWAYS_SIGN))
					|| (sign_CIFS_PDUs > 1))
						ses->server->secMode |=
							SECMODE_SIGN_REQUIRED;
				if ((SecurityBlob2->NegotiateFlags &
					cpu_to_le32(NTLMSSP_NEGOTIATE_SIGN)) && (sign_CIFS_PDUs))
						ses->server->secMode |=
							SECMODE_SIGN_ENABLED;

				if (smb_buffer->Flags2 & SMBFLG2_UNICODE) {
					if ((long) (bcc_ptr) % 2) {
						remaining_words =
						    (BCC(smb_buffer_response)
						     - 1) / 2;
					 /* Must word align unicode strings */
						bcc_ptr++;
					} else {
						remaining_words =
						    BCC
						    (smb_buffer_response) / 2;
					}
					len =
					    UniStrnlen((wchar_t *) bcc_ptr,
						       remaining_words - 1);
/* We look for obvious messed up bcc or strings in response so we do not go off
   the end since (at least) WIN2K and Windows XP have a major bug in not null
   terminating last Unicode string in response  */
					kfree(ses->serverOS);
					ses->serverOS =
					    kzalloc(2 * (len + 1), GFP_KERNEL);
					cifs_strfromUCS_le(ses->serverOS,
							   (__le16 *)
							   bcc_ptr, len,
							   nls_codepage);
					bcc_ptr += 2 * (len + 1);
					remaining_words -= len + 1;
					ses->serverOS[2 * len] = 0;
					ses->serverOS[1 + (2 * len)] = 0;
					if (remaining_words > 0) {
						len = UniStrnlen((wchar_t *)
								 bcc_ptr,
								 remaining_words
								 - 1);
						kfree(ses->serverNOS);
						ses->serverNOS =
						    kzalloc(2 * (len + 1),
							    GFP_KERNEL);
						cifs_strfromUCS_le(ses->
								   serverNOS,
								   (__le16 *)
								   bcc_ptr,
								   len,
								   nls_codepage);
						bcc_ptr += 2 * (len + 1);
						ses->serverNOS[2 * len] = 0;
						ses->serverNOS[1 +
							       (2 * len)] = 0;
						remaining_words -= len + 1;
						if (remaining_words > 0) {
							len = UniStrnlen((wchar_t *) bcc_ptr, remaining_words);
				/* last string not always null terminated
				   (for e.g. for Windows XP & 2000) */
							kfree(ses->serverDomain);
							ses->serverDomain =
							    kzalloc(2 *
								    (len +
								     1),
								    GFP_KERNEL);
							cifs_strfromUCS_le
							    (ses->serverDomain,
							     (__le16 *)bcc_ptr,
							     len, nls_codepage);
							bcc_ptr +=
							    2 * (len + 1);
							ses->serverDomain[2*len]
							    = 0;
							ses->serverDomain
								[1 + (2 * len)]
							    = 0;
						} /* else no more room so create dummy domain string */
						else {
							kfree(ses->serverDomain);
							ses->serverDomain =
							    kzalloc(2,
								    GFP_KERNEL);
						}
					} else {	/* no room so create dummy domain and NOS string */
						kfree(ses->serverDomain);
						ses->serverDomain =
						    kzalloc(2, GFP_KERNEL);
						kfree(ses->serverNOS);
						ses->serverNOS =
						    kzalloc(2, GFP_KERNEL);
					}
				} else {	/* ASCII */
					len = strnlen(bcc_ptr, 1024);
					if (((long) bcc_ptr + len) - (long)
					    pByteArea(smb_buffer_response)
					    <= BCC(smb_buffer_response)) {
						kfree(ses->serverOS);
						ses->serverOS =
						    kzalloc(len + 1,
							    GFP_KERNEL);
						strncpy(ses->serverOS,
							bcc_ptr, len);

						bcc_ptr += len;
						bcc_ptr[0] = 0;	/* null terminate string */
						bcc_ptr++;

						len = strnlen(bcc_ptr, 1024);
						kfree(ses->serverNOS);
						ses->serverNOS =
						    kzalloc(len + 1,
							    GFP_KERNEL);
						strncpy(ses->serverNOS, bcc_ptr, len);
						bcc_ptr += len;
						bcc_ptr[0] = 0;
						bcc_ptr++;

						len = strnlen(bcc_ptr, 1024);
						kfree(ses->serverDomain);
						ses->serverDomain =
						    kzalloc(len + 1,
							    GFP_KERNEL);
						strncpy(ses->serverDomain,
							bcc_ptr, len);
						bcc_ptr += len;
						bcc_ptr[0] = 0;
						bcc_ptr++;
					} else
						cFYI(1,
						     ("field of length %d "
						    "extends beyond end of smb",
						      len));
				}
			} else {
				cERROR(1, ("Security Blob Length extends beyond"
					   " end of SMB"));
			}
		} else {
			cERROR(1, ("No session structure passed in."));
		}
	} else {
		cERROR(1, ("Invalid Word count %d:",
			smb_buffer_response->WordCount));
		rc = -EIO;
	}

	cifs_buf_release(smb_buffer);

	return rc;
}
static int
CIFSNTLMSSPAuthSessSetup(unsigned int xid, struct cifsSesInfo *ses,
			char *ntlm_session_key, bool ntlmv2_flag,
			const struct nls_table *nls_codepage)
{
	struct smb_hdr *smb_buffer;
	struct smb_hdr *smb_buffer_response;
	SESSION_SETUP_ANDX *pSMB;
	SESSION_SETUP_ANDX *pSMBr;
	char *bcc_ptr;
	char *user;
	char *domain;
	int rc = 0;
	int remaining_words = 0;
	int bytes_returned = 0;
	int len;
	int SecurityBlobLength = sizeof(AUTHENTICATE_MESSAGE);
	PAUTHENTICATE_MESSAGE SecurityBlob;
	__u32 negotiate_flags, capabilities;
	__u16 count;

	cFYI(1, ("In NTLMSSPSessSetup (Authenticate)"));
	if (ses == NULL)
		return -EINVAL;
	user = ses->userName;
	domain = ses->domainName;
	smb_buffer = cifs_buf_get();
	if (smb_buffer == NULL) {
		return -ENOMEM;
	}
	smb_buffer_response = smb_buffer;
	pSMB = (SESSION_SETUP_ANDX *)smb_buffer;
	pSMBr = (SESSION_SETUP_ANDX *)smb_buffer_response;

	/* send SMBsessionSetup here */
	header_assemble(smb_buffer, SMB_COM_SESSION_SETUP_ANDX,
			NULL /* no tCon exists yet */ , 12 /* wct */ );

	smb_buffer->Mid = GetNextMid(ses->server);
	pSMB->req.hdr.Flags |= (SMBFLG_CASELESS | SMBFLG_CANONICAL_PATH_FORMAT);
	pSMB->req.hdr.Flags2 |= SMBFLG2_EXT_SEC;
	pSMB->req.AndXCommand = 0xFF;
	pSMB->req.MaxBufferSize = cpu_to_le16(ses->server->maxBuf);
	pSMB->req.MaxMpxCount = cpu_to_le16(ses->server->maxReq);

	pSMB->req.hdr.Uid = ses->Suid;

	if (ses->server->secMode & (SECMODE_SIGN_REQUIRED | SECMODE_SIGN_ENABLED))
		smb_buffer->Flags2 |= SMBFLG2_SECURITY_SIGNATURE;

	capabilities = CAP_LARGE_FILES | CAP_NT_SMBS | CAP_LEVEL_II_OPLOCKS |
			CAP_EXTENDED_SECURITY;
	if (ses->capabilities & CAP_UNICODE) {
		smb_buffer->Flags2 |= SMBFLG2_UNICODE;
		capabilities |= CAP_UNICODE;
	}
	if (ses->capabilities & CAP_STATUS32) {
		smb_buffer->Flags2 |= SMBFLG2_ERR_STATUS;
		capabilities |= CAP_STATUS32;
	}
	if (ses->capabilities & CAP_DFS) {
		smb_buffer->Flags2 |= SMBFLG2_DFS;
		capabilities |= CAP_DFS;
	}
	pSMB->req.Capabilities = cpu_to_le32(capabilities);

	bcc_ptr = (char *)&pSMB->req.SecurityBlob;
	SecurityBlob = (PAUTHENTICATE_MESSAGE)bcc_ptr;
	strncpy(SecurityBlob->Signature, NTLMSSP_SIGNATURE, 8);
	SecurityBlob->MessageType = NtLmAuthenticate;
	bcc_ptr += SecurityBlobLength;
	negotiate_flags = NTLMSSP_NEGOTIATE_UNICODE | NTLMSSP_REQUEST_TARGET |
			NTLMSSP_NEGOTIATE_NTLM | NTLMSSP_NEGOTIATE_TARGET_INFO |
			0x80000000 | NTLMSSP_NEGOTIATE_128;
	if (sign_CIFS_PDUs)
		negotiate_flags |= /* NTLMSSP_NEGOTIATE_ALWAYS_SIGN |*/ NTLMSSP_NEGOTIATE_SIGN;
	if (ntlmv2_flag)
		negotiate_flags |= NTLMSSP_NEGOTIATE_NTLMV2;

/* setup pointers to domain name and workstation name */

	SecurityBlob->WorkstationName.Buffer = 0;
	SecurityBlob->WorkstationName.Length = 0;
	SecurityBlob->WorkstationName.MaximumLength = 0;
	SecurityBlob->SessionKey.Length = 0;
	SecurityBlob->SessionKey.MaximumLength = 0;
	SecurityBlob->SessionKey.Buffer = 0;

	SecurityBlob->LmChallengeResponse.Length = 0;
	SecurityBlob->LmChallengeResponse.MaximumLength = 0;
	SecurityBlob->LmChallengeResponse.Buffer = 0;

	SecurityBlob->NtChallengeResponse.Length =
	    cpu_to_le16(CIFS_SESS_KEY_SIZE);
	SecurityBlob->NtChallengeResponse.MaximumLength =
	    cpu_to_le16(CIFS_SESS_KEY_SIZE);
	memcpy(bcc_ptr, ntlm_session_key, CIFS_SESS_KEY_SIZE);
	SecurityBlob->NtChallengeResponse.Buffer =
	    cpu_to_le32(SecurityBlobLength);
	SecurityBlobLength += CIFS_SESS_KEY_SIZE;
	bcc_ptr += CIFS_SESS_KEY_SIZE;

	if (ses->capabilities & CAP_UNICODE) {
		if (domain == NULL) {
			SecurityBlob->DomainName.Buffer = 0;
			SecurityBlob->DomainName.Length = 0;
			SecurityBlob->DomainName.MaximumLength = 0;
		} else {
			__u16 ln = cifs_strtoUCS((__le16 *) bcc_ptr, domain, 64,
					  nls_codepage);
			ln *= 2;
			SecurityBlob->DomainName.MaximumLength =
			    cpu_to_le16(ln);
			SecurityBlob->DomainName.Buffer =
			    cpu_to_le32(SecurityBlobLength);
			bcc_ptr += ln;
			SecurityBlobLength += ln;
			SecurityBlob->DomainName.Length = cpu_to_le16(ln);
		}
		if (user == NULL) {
			SecurityBlob->UserName.Buffer = 0;
			SecurityBlob->UserName.Length = 0;
			SecurityBlob->UserName.MaximumLength = 0;
		} else {
			__u16 ln = cifs_strtoUCS((__le16 *) bcc_ptr, user, 64,
					  nls_codepage);
			ln *= 2;
			SecurityBlob->UserName.MaximumLength =
			    cpu_to_le16(ln);
			SecurityBlob->UserName.Buffer =
			    cpu_to_le32(SecurityBlobLength);
			bcc_ptr += ln;
			SecurityBlobLength += ln;
			SecurityBlob->UserName.Length = cpu_to_le16(ln);
		}

		/* SecurityBlob->WorkstationName.Length =
		 cifs_strtoUCS((__le16 *) bcc_ptr, "AMACHINE",64, nls_codepage);
		   SecurityBlob->WorkstationName.Length *= 2;
		   SecurityBlob->WorkstationName.MaximumLength =
			cpu_to_le16(SecurityBlob->WorkstationName.Length);
		   SecurityBlob->WorkstationName.Buffer =
				 cpu_to_le32(SecurityBlobLength);
		   bcc_ptr += SecurityBlob->WorkstationName.Length;
		   SecurityBlobLength += SecurityBlob->WorkstationName.Length;
		   SecurityBlob->WorkstationName.Length =
			cpu_to_le16(SecurityBlob->WorkstationName.Length);  */

		if ((long) bcc_ptr % 2) {
			*bcc_ptr = 0;
			bcc_ptr++;
		}
		bytes_returned =
		    cifs_strtoUCS((__le16 *) bcc_ptr, "Linux version ",
				  32, nls_codepage);
		bcc_ptr += 2 * bytes_returned;
		bytes_returned =
		    cifs_strtoUCS((__le16 *) bcc_ptr, utsname()->release, 32,
				  nls_codepage);
		bcc_ptr += 2 * bytes_returned;
		bcc_ptr += 2;	/* null term version string */
		bytes_returned =
		    cifs_strtoUCS((__le16 *) bcc_ptr, CIFS_NETWORK_OPSYS,
				  64, nls_codepage);
		bcc_ptr += 2 * bytes_returned;
		*(bcc_ptr + 1) = 0;
		*(bcc_ptr + 2) = 0;
		bcc_ptr += 2;	/* null terminate network opsys string */
		*(bcc_ptr + 1) = 0;
		*(bcc_ptr + 2) = 0;
		bcc_ptr += 2;	/* null domain */
	} else {		/* ASCII */
		if (domain == NULL) {
			SecurityBlob->DomainName.Buffer = 0;
			SecurityBlob->DomainName.Length = 0;
			SecurityBlob->DomainName.MaximumLength = 0;
		} else {
			__u16 ln;
			negotiate_flags |= NTLMSSP_NEGOTIATE_DOMAIN_SUPPLIED;
			strncpy(bcc_ptr, domain, 63);
			ln = strnlen(domain, 64);
			SecurityBlob->DomainName.MaximumLength =
			    cpu_to_le16(ln);
			SecurityBlob->DomainName.Buffer =
			    cpu_to_le32(SecurityBlobLength);
			bcc_ptr += ln;
			SecurityBlobLength += ln;
			SecurityBlob->DomainName.Length = cpu_to_le16(ln);
		}
		if (user == NULL) {
			SecurityBlob->UserName.Buffer = 0;
			SecurityBlob->UserName.Length = 0;
			SecurityBlob->UserName.MaximumLength = 0;
		} else {
			__u16 ln;
			strncpy(bcc_ptr, user, 63);
			ln = strnlen(user, 64);
			SecurityBlob->UserName.MaximumLength = cpu_to_le16(ln);
			SecurityBlob->UserName.Buffer =
						cpu_to_le32(SecurityBlobLength);
			bcc_ptr += ln;
			SecurityBlobLength += ln;
			SecurityBlob->UserName.Length = cpu_to_le16(ln);
		}
		/* BB fill in our workstation name if known BB */

		strcpy(bcc_ptr, "Linux version ");
		bcc_ptr += strlen("Linux version ");
		strcpy(bcc_ptr, utsname()->release);
		bcc_ptr += strlen(utsname()->release) + 1;
		strcpy(bcc_ptr, CIFS_NETWORK_OPSYS);
		bcc_ptr += strlen(CIFS_NETWORK_OPSYS) + 1;
		bcc_ptr++;	/* null domain */
		*bcc_ptr = 0;
	}
	SecurityBlob->NegotiateFlags = cpu_to_le32(negotiate_flags);
	pSMB->req.SecurityBlobLength = cpu_to_le16(SecurityBlobLength);
	count = (long) bcc_ptr - (long) pByteArea(smb_buffer);
	smb_buffer->smb_buf_length += count;
	pSMB->req.ByteCount = cpu_to_le16(count);

	rc = SendReceive(xid, ses, smb_buffer, smb_buffer_response,
			 &bytes_returned, CIFS_LONG_OP);
	if (rc) {
/*   rc = map_smb_to_linux_error(smb_buffer_response) done in SendReceive now */
	} else if ((smb_buffer_response->WordCount == 3) ||
		   (smb_buffer_response->WordCount == 4)) {
		__u16 action = le16_to_cpu(pSMBr->resp.Action);
		__u16 blob_len = le16_to_cpu(pSMBr->resp.SecurityBlobLength);
		if (action & GUEST_LOGIN)
			cFYI(1, ("Guest login")); /* BB Should we set anything
							 in SesInfo struct ? */
/*		if (SecurityBlob2->MessageType != NtLm??) {
			cFYI("Unexpected message type on auth response is %d"));
		} */

		if (ses) {
			cFYI(1,
			     ("Check challenge UID %d vs auth response UID %d",
			      ses->Suid, smb_buffer_response->Uid));
			/* UID left in wire format */
			ses->Suid = smb_buffer_response->Uid;
			bcc_ptr = pByteArea(smb_buffer_response);
		/* response can have either 3 or 4 word count - Samba sends 3 */
			if ((pSMBr->resp.hdr.WordCount == 3)
			    || ((pSMBr->resp.hdr.WordCount == 4)
				&& (blob_len <
				    pSMBr->resp.ByteCount))) {
				if (pSMBr->resp.hdr.WordCount == 4) {
					bcc_ptr +=
					    blob_len;
					cFYI(1,
					     ("Security Blob Length %d ",
					      blob_len));
				}

				cFYI(1,
				     ("NTLMSSP response to Authenticate "));

				if (smb_buffer->Flags2 & SMBFLG2_UNICODE) {
					if ((long) (bcc_ptr) % 2) {
						remaining_words =
						    (BCC(smb_buffer_response)
						     - 1) / 2;
						bcc_ptr++;	/* Unicode strings must be word aligned */
					} else {
						remaining_words = BCC(smb_buffer_response) / 2;
					}
					len = UniStrnlen((wchar_t *) bcc_ptr,
							remaining_words - 1);
/* We look for obvious messed up bcc or strings in response so we do not go off
  the end since (at least) WIN2K and Windows XP have a major bug in not null
  terminating last Unicode string in response  */
					kfree(ses->serverOS);
					ses->serverOS =
					    kzalloc(2 * (len + 1), GFP_KERNEL);
					cifs_strfromUCS_le(ses->serverOS,
							   (__le16 *)
							   bcc_ptr, len,
							   nls_codepage);
					bcc_ptr += 2 * (len + 1);
					remaining_words -= len + 1;
					ses->serverOS[2 * len] = 0;
					ses->serverOS[1 + (2 * len)] = 0;
					if (remaining_words > 0) {
						len = UniStrnlen((wchar_t *)
								 bcc_ptr,
								 remaining_words
								 - 1);
						kfree(ses->serverNOS);
						ses->serverNOS =
						    kzalloc(2 * (len + 1),
							    GFP_KERNEL);
						cifs_strfromUCS_le(ses->
								   serverNOS,
								   (__le16 *)
								   bcc_ptr,
								   len,
								   nls_codepage);
						bcc_ptr += 2 * (len + 1);
						ses->serverNOS[2 * len] = 0;
						ses->serverNOS[1+(2*len)] = 0;
						remaining_words -= len + 1;
						if (remaining_words > 0) {
							len = UniStrnlen((wchar_t *) bcc_ptr, remaining_words);
     /* last string not always null terminated (e.g. for Windows XP & 2000) */
							kfree(ses->serverDomain);
							ses->serverDomain =
							    kzalloc(2 *
								    (len +
								     1),
								    GFP_KERNEL);
							cifs_strfromUCS_le
							    (ses->
							     serverDomain,
							     (__le16 *)
							     bcc_ptr, len,
							     nls_codepage);
							bcc_ptr +=
							    2 * (len + 1);
							ses->
							    serverDomain[2
									 * len]
							    = 0;
							ses->
							    serverDomain[1
									 +
									 (2
									  *
									  len)]
							    = 0;
						} /* else no more room so create dummy domain string */
						else {
							kfree(ses->serverDomain);
							ses->serverDomain = kzalloc(2,GFP_KERNEL);
						}
					} else {  /* no room so create dummy domain and NOS string */
						kfree(ses->serverDomain);
						ses->serverDomain = kzalloc(2, GFP_KERNEL);
						kfree(ses->serverNOS);
						ses->serverNOS = kzalloc(2, GFP_KERNEL);
					}
				} else {	/* ASCII */
					len = strnlen(bcc_ptr, 1024);
					if (((long) bcc_ptr + len) -
					   (long) pByteArea(smb_buffer_response)
						<= BCC(smb_buffer_response)) {
						kfree(ses->serverOS);
						ses->serverOS = kzalloc(len + 1, GFP_KERNEL);
						strncpy(ses->serverOS,bcc_ptr, len);

						bcc_ptr += len;
						bcc_ptr[0] = 0;	/* null terminate the string */
						bcc_ptr++;

						len = strnlen(bcc_ptr, 1024);
						kfree(ses->serverNOS);
						ses->serverNOS = kzalloc(len+1,
								    GFP_KERNEL);
						strncpy(ses->serverNOS,
							bcc_ptr, len);
						bcc_ptr += len;
						bcc_ptr[0] = 0;
						bcc_ptr++;

						len = strnlen(bcc_ptr, 1024);
						kfree(ses->serverDomain);
						ses->serverDomain =
								kzalloc(len+1,
								    GFP_KERNEL);
						strncpy(ses->serverDomain,
							bcc_ptr, len);
						bcc_ptr += len;
						bcc_ptr[0] = 0;
						bcc_ptr++;
					} else
						cFYI(1, ("field of length %d "
						   "extends beyond end of smb ",
						      len));
				}
			} else {
				cERROR(1, ("Security Blob extends beyond end "
					"of SMB"));
			}
		} else {
			cERROR(1, ("No session structure passed in."));
		}
	} else {
		cERROR(1, ("Invalid Word count %d: ",
			smb_buffer_response->WordCount));
		rc = -EIO;
	}

	cifs_buf_release(smb_buffer);

	return rc;
}

int
CIFSTCon(unsigned int xid, struct cifsSesInfo *ses,
	 const char *tree, struct cifsTconInfo *tcon,
	 const struct nls_table *nls_codepage)
{
	struct smb_hdr *smb_buffer;
	struct smb_hdr *smb_buffer_response;
	TCONX_REQ *pSMB;
	TCONX_RSP *pSMBr;
	unsigned char *bcc_ptr;
	int rc = 0;
	int length;
	__u16 count;

	if (ses == NULL)
		return -EIO;

	smb_buffer = cifs_buf_get();
	if (smb_buffer == NULL) {
		return -ENOMEM;
	}
	smb_buffer_response = smb_buffer;

	header_assemble(smb_buffer, SMB_COM_TREE_CONNECT_ANDX,
			NULL /*no tid */ , 4 /*wct */ );

	smb_buffer->Mid = GetNextMid(ses->server);
	smb_buffer->Uid = ses->Suid;
	pSMB = (TCONX_REQ *) smb_buffer;
	pSMBr = (TCONX_RSP *) smb_buffer_response;

	pSMB->AndXCommand = 0xFF;
	pSMB->Flags = cpu_to_le16(TCON_EXTENDED_SECINFO);
	bcc_ptr = &pSMB->Password[0];
	if ((ses->server->secMode) & SECMODE_USER) {
		pSMB->PasswordLength = cpu_to_le16(1);	/* minimum */
		*bcc_ptr = 0; /* password is null byte */
		bcc_ptr++;              /* skip password */
		/* already aligned so no need to do it below */
	} else {
		pSMB->PasswordLength = cpu_to_le16(CIFS_SESS_KEY_SIZE);
		/* BB FIXME add code to fail this if NTLMv2 or Kerberos
		   specified as required (when that support is added to
		   the vfs in the future) as only NTLM or the much
		   weaker LANMAN (which we do not send by default) is accepted
		   by Samba (not sure whether other servers allow
		   NTLMv2 password here) */
#ifdef CONFIG_CIFS_WEAK_PW_HASH
		if ((extended_security & CIFSSEC_MAY_LANMAN) &&
		    (ses->server->secType == LANMAN))
			calc_lanman_hash(tcon->password, ses->server->cryptKey,
					 ses->server->secMode &
					    SECMODE_PW_ENCRYPT ? true : false,
					 bcc_ptr);
		else
#endif /* CIFS_WEAK_PW_HASH */
		SMBNTencrypt(tcon->password, ses->server->cryptKey,
			     bcc_ptr);

		bcc_ptr += CIFS_SESS_KEY_SIZE;
		if (ses->capabilities & CAP_UNICODE) {
			/* must align unicode strings */
			*bcc_ptr = 0; /* null byte password */
			bcc_ptr++;
		}
	}

	if (ses->server->secMode &
			(SECMODE_SIGN_REQUIRED | SECMODE_SIGN_ENABLED))
		smb_buffer->Flags2 |= SMBFLG2_SECURITY_SIGNATURE;

	if (ses->capabilities & CAP_STATUS32) {
		smb_buffer->Flags2 |= SMBFLG2_ERR_STATUS;
	}
	if (ses->capabilities & CAP_DFS) {
		smb_buffer->Flags2 |= SMBFLG2_DFS;
	}
	if (ses->capabilities & CAP_UNICODE) {
		smb_buffer->Flags2 |= SMBFLG2_UNICODE;
		length =
		    cifs_strtoUCS((__le16 *) bcc_ptr, tree,
			6 /* max utf8 char length in bytes */ *
			(/* server len*/ + 256 /* share len */), nls_codepage);
		bcc_ptr += 2 * length;	/* convert num 16 bit words to bytes */
		bcc_ptr += 2;	/* skip trailing null */
	} else {		/* ASCII */
		strcpy(bcc_ptr, tree);
		bcc_ptr += strlen(tree) + 1;
	}
	strcpy(bcc_ptr, "?????");
	bcc_ptr += strlen("?????");
	bcc_ptr += 1;
	count = bcc_ptr - &pSMB->Password[0];
	pSMB->hdr.smb_buf_length += count;
	pSMB->ByteCount = cpu_to_le16(count);

	rc = SendReceive(xid, ses, smb_buffer, smb_buffer_response, &length,
			 CIFS_STD_OP);

	/* if (rc) rc = map_smb_to_linux_error(smb_buffer_response); */
	/* above now done in SendReceive */
	if ((rc == 0) && (tcon != NULL)) {
		tcon->tidStatus = CifsGood;
		tcon->need_reconnect = false;
		tcon->tid = smb_buffer_response->Tid;
		bcc_ptr = pByteArea(smb_buffer_response);
		length = strnlen(bcc_ptr, BCC(smb_buffer_response) - 2);
		/* skip service field (NB: this field is always ASCII) */
		if (length == 3) {
			if ((bcc_ptr[0] == 'I') && (bcc_ptr[1] == 'P') &&
			    (bcc_ptr[2] == 'C')) {
				cFYI(1, ("IPC connection"));
				tcon->ipc = 1;
			}
		} else if (length == 2) {
			if ((bcc_ptr[0] == 'A') && (bcc_ptr[1] == ':')) {
				/* the most common case */
				cFYI(1, ("disk share connection"));
			}
		}
		bcc_ptr += length + 1;
		strncpy(tcon->treeName, tree, MAX_TREE_SIZE);
		if (smb_buffer->Flags2 & SMBFLG2_UNICODE) {
			length = UniStrnlen((wchar_t *) bcc_ptr, 512);
			if ((bcc_ptr + (2 * length)) -
			     pByteArea(smb_buffer_response) <=
			    BCC(smb_buffer_response)) {
				kfree(tcon->nativeFileSystem);
				tcon->nativeFileSystem =
<<<<<<< HEAD
				    kzalloc(2*(length + 1), GFP_KERNEL);
				if (tcon->nativeFileSystem)
=======
				    kzalloc((4 * length) + 2, GFP_KERNEL);
				if (tcon->nativeFileSystem) {
>>>>>>> 6574612f
					cifs_strfromUCS_le(
						tcon->nativeFileSystem,
						(__le16 *) bcc_ptr,
						length, nls_codepage);
					cFYI(1, ("nativeFileSystem=%s",
						tcon->nativeFileSystem));
				}
			}
			/* else do not bother copying these information fields*/
		} else {
			length = strnlen(bcc_ptr, 1024);
			if ((bcc_ptr + length) -
			    pByteArea(smb_buffer_response) <=
			    BCC(smb_buffer_response)) {
				kfree(tcon->nativeFileSystem);
				tcon->nativeFileSystem =
				    kzalloc(length + 1, GFP_KERNEL);
				if (tcon->nativeFileSystem)
					strncpy(tcon->nativeFileSystem, bcc_ptr,
						length);
			}
			/* else do not bother copying these information fields*/
		}
		if ((smb_buffer_response->WordCount == 3) ||
			 (smb_buffer_response->WordCount == 7))
			/* field is in same location */
			tcon->Flags = le16_to_cpu(pSMBr->OptionalSupport);
		else
			tcon->Flags = 0;
		cFYI(1, ("Tcon flags: 0x%x ", tcon->Flags));
	} else if ((rc == 0) && tcon == NULL) {
		/* all we need to save for IPC$ connection */
		ses->ipc_tid = smb_buffer_response->Tid;
	}

	cifs_buf_release(smb_buffer);
	return rc;
}

int
cifs_umount(struct super_block *sb, struct cifs_sb_info *cifs_sb)
{
	int rc = 0;
	char *tmp;

	if (cifs_sb->tcon)
		cifs_put_tcon(cifs_sb->tcon);

	cifs_sb->tcon = NULL;
	tmp = cifs_sb->prepath;
	cifs_sb->prepathlen = 0;
	cifs_sb->prepath = NULL;
	kfree(tmp);

	return rc;
}

int cifs_setup_session(unsigned int xid, struct cifsSesInfo *pSesInfo,
					   struct nls_table *nls_info)
{
	int rc = 0;
	char ntlm_session_key[CIFS_SESS_KEY_SIZE];
	bool ntlmv2_flag = false;
	int first_time = 0;
	struct TCP_Server_Info *server = pSesInfo->server;

	/* what if server changes its buffer size after dropping the session? */
	if (server->maxBuf == 0) /* no need to send on reconnect */ {
		rc = CIFSSMBNegotiate(xid, pSesInfo);
		if (rc == -EAGAIN) {
			/* retry only once on 1st time connection */
			rc = CIFSSMBNegotiate(xid, pSesInfo);
			if (rc == -EAGAIN)
				rc = -EHOSTDOWN;
		}
		if (rc == 0) {
			spin_lock(&GlobalMid_Lock);
			if (server->tcpStatus != CifsExiting)
				server->tcpStatus = CifsGood;
			else
				rc = -EHOSTDOWN;
			spin_unlock(&GlobalMid_Lock);

		}
		first_time = 1;
	}

	if (rc)
		goto ss_err_exit;

	pSesInfo->flags = 0;
	pSesInfo->capabilities = server->capabilities;
	if (linuxExtEnabled == 0)
		pSesInfo->capabilities &= (~CAP_UNIX);
	/*	pSesInfo->sequence_number = 0;*/
	cFYI(1, ("Security Mode: 0x%x Capabilities: 0x%x TimeAdjust: %d",
		 server->secMode, server->capabilities, server->timeAdj));

	if (experimEnabled < 2)
		rc = CIFS_SessSetup(xid, pSesInfo, first_time, nls_info);
	else if (extended_security
			&& (pSesInfo->capabilities & CAP_EXTENDED_SECURITY)
			&& (server->secType == NTLMSSP)) {
		rc = -EOPNOTSUPP;
	} else if (extended_security
			&& (pSesInfo->capabilities & CAP_EXTENDED_SECURITY)
			&& (server->secType == RawNTLMSSP)) {
		cFYI(1, ("NTLMSSP sesssetup"));
		rc = CIFSNTLMSSPNegotiateSessSetup(xid, pSesInfo, &ntlmv2_flag,
						   nls_info);
		if (!rc) {
			if (ntlmv2_flag) {
				char *v2_response;
				cFYI(1, ("more secure NTLM ver2 hash"));
				if (CalcNTLMv2_partial_mac_key(pSesInfo,
								nls_info)) {
					rc = -ENOMEM;
					goto ss_err_exit;
				} else
					v2_response = kmalloc(16 + 64 /* blob*/,
								GFP_KERNEL);
				if (v2_response) {
					CalcNTLMv2_response(pSesInfo,
								v2_response);
				/*	if (first_time)
						cifs_calculate_ntlmv2_mac_key */
					kfree(v2_response);
					/* BB Put dummy sig in SessSetup PDU? */
				} else {
					rc = -ENOMEM;
					goto ss_err_exit;
				}

			} else {
				SMBNTencrypt(pSesInfo->password,
					     server->cryptKey,
					     ntlm_session_key);

				if (first_time)
					cifs_calculate_mac_key(
					     &server->mac_signing_key,
					     ntlm_session_key,
					     pSesInfo->password);
			}
			/* for better security the weaker lanman hash not sent
			   in AuthSessSetup so we no longer calculate it */

			rc = CIFSNTLMSSPAuthSessSetup(xid, pSesInfo,
						      ntlm_session_key,
						      ntlmv2_flag,
						      nls_info);
		}
	} else { /* old style NTLM 0.12 session setup */
		SMBNTencrypt(pSesInfo->password, server->cryptKey,
			     ntlm_session_key);

		if (first_time)
			cifs_calculate_mac_key(&server->mac_signing_key,
						ntlm_session_key,
						pSesInfo->password);

		rc = CIFSSessSetup(xid, pSesInfo, ntlm_session_key, nls_info);
	}
	if (rc) {
		cERROR(1, ("Send error in SessSetup = %d", rc));
	} else {
		cFYI(1, ("CIFS Session Established successfully"));
			spin_lock(&GlobalMid_Lock);
			pSesInfo->status = CifsGood;
			pSesInfo->need_reconnect = false;
			spin_unlock(&GlobalMid_Lock);
	}

ss_err_exit:
	return rc;
}
<|MERGE_RESOLUTION|>--- conflicted
+++ resolved
@@ -2214,8 +2214,6 @@
 	return rc;
 }
 
-<<<<<<< HEAD
-=======
 static void
 cleanup_volume_info(struct smb_vol **pvolume_info)
 {
@@ -2265,7 +2263,6 @@
 }
 #endif
 
->>>>>>> 6574612f
 int
 cifs_mount(struct super_block *sb, struct cifs_sb_info *cifs_sb,
 		char *mount_data_global, const char *devname)
@@ -2277,8 +2274,6 @@
 	struct cifsTconInfo *tcon = NULL;
 	struct TCP_Server_Info *srvTcp = NULL;
 	char   *full_path;
-<<<<<<< HEAD
-=======
 	char *mount_data = mount_data_global;
 #ifdef CONFIG_CIFS_DFS_UPCALL
 	struct dfs_info3_param *referrals = NULL;
@@ -2286,7 +2281,6 @@
 try_mount_again:
 #endif
 	full_path = NULL;
->>>>>>> 6574612f
 
 	xid = GetXid();
 
@@ -2511,13 +2505,9 @@
 		cifs_sb->rsize = min(cifs_sb->rsize,
 			       (tcon->ses->server->maxBuf - MAX_CIFS_HDR_SIZE));
 
-<<<<<<< HEAD
-	if (!rc && cifs_sb->prepathlen) {
-=======
 remote_path_check:
 	/* check if a whole path (including prepath) is not remote */
 	if (!rc && cifs_sb->prepathlen && tcon) {
->>>>>>> 6574612f
 		/* build_path_to_root works only when we have a valid tcon */
 		full_path = cifs_build_path_to_root(cifs_sb);
 		if (full_path == NULL) {
@@ -2525,21 +2515,13 @@
 			goto mount_fail_check;
 		}
 		rc = is_path_accessible(xid, tcon, cifs_sb, full_path);
-<<<<<<< HEAD
-		if (rc) {
-			cERROR(1, ("Path %s in not accessible: %d",
-						full_path, rc));
-=======
 		if (rc != -EREMOTE) {
->>>>>>> 6574612f
 			kfree(full_path);
 			goto mount_fail_check;
 		}
 		kfree(full_path);
 	}
 
-<<<<<<< HEAD
-=======
 	/* get referral if needed */
 	if (rc == -EREMOTE) {
 #ifdef CONFIG_CIFS_DFS_UPCALL
@@ -2599,7 +2581,6 @@
 		goto out;
 	}
 
->>>>>>> 6574612f
 	/* volume_info->password is freed above when existing session found
 	(in which case it is not needed anymore) but when new sesion is created
 	the password ptr is put in the new session structure (in which case the
@@ -3775,13 +3756,8 @@
 			    BCC(smb_buffer_response)) {
 				kfree(tcon->nativeFileSystem);
 				tcon->nativeFileSystem =
-<<<<<<< HEAD
-				    kzalloc(2*(length + 1), GFP_KERNEL);
-				if (tcon->nativeFileSystem)
-=======
 				    kzalloc((4 * length) + 2, GFP_KERNEL);
 				if (tcon->nativeFileSystem) {
->>>>>>> 6574612f
 					cifs_strfromUCS_le(
 						tcon->nativeFileSystem,
 						(__le16 *) bcc_ptr,
