--- conflicted
+++ resolved
@@ -266,16 +266,6 @@
 		netif_tx_unlock_bh(dev);
 
 		skb->dev = dev;
-<<<<<<< HEAD
-		if (dst)
-			n = dst_get_neighbour_noref_raw(dst);
-		if (!dst || !n) {
-			/* put pseudoheader back on for next time */
-			skb_push(skb, sizeof (struct ipoib_pseudoheader));
-		}
-
-=======
->>>>>>> e2920638
 		if (dev_queue_xmit(skb))
 			ipoib_warn(priv, "dev_queue_xmit failed to requeue packet\n");
 
