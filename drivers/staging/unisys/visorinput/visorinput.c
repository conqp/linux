--- conflicted
+++ resolved
@@ -29,18 +29,6 @@
 #include "ultrainputreport.h"
 
 /* Keyboard channel {c73416d0-b0b8-44af-b304-9d2ae99f1b3d} */
-<<<<<<< HEAD
-#define VISOR_KEYBOARD_CHANNEL_UUID \
-	UUID_LE(0xc73416d0, 0xb0b8, 0x44af, \
-		0xb3, 0x4, 0x9d, 0x2a, 0xe9, 0x9f, 0x1b, 0x3d)
-#define VISOR_KEYBOARD_CHANNEL_UUID_STR "c73416d0-b0b8-44af-b304-9d2ae99f1b3d"
-
-/* Mouse channel {addf07d4-94a9-46e2-81c3-61abcdbdbd87} */
-#define VISOR_MOUSE_CHANNEL_UUID \
-	UUID_LE(0xaddf07d4, 0x94a9, 0x46e2, \
-		0x81, 0xc3, 0x61, 0xab, 0xcd, 0xbd, 0xbd, 0x87)
-#define VISOR_MOUSE_CHANNEL_UUID_STR "addf07d4-94a9-46e2-81c3-61abcdbdbd87"
-=======
 #define VISOR_KEYBOARD_CHANNEL_GUID \
 	GUID_INIT(0xc73416d0, 0xb0b8, 0x44af, \
 		  0xb3, 0x4, 0x9d, 0x2a, 0xe9, 0x9f, 0x1b, 0x3d)
@@ -51,7 +39,6 @@
 	GUID_INIT(0xaddf07d4, 0x94a9, 0x46e2, \
 		  0x81, 0xc3, 0x61, 0xab, 0xcd, 0xbd, 0xbd, 0x87)
 #define VISOR_MOUSE_CHANNEL_GUID_STR "addf07d4-94a9-46e2-81c3-61abcdbdbd87"
->>>>>>> bb176f67
 
 #define PIXELS_ACROSS_DEFAULT 800
 #define PIXELS_DOWN_DEFAULT   600
@@ -80,13 +67,8 @@
 	unsigned char keycode_table[0];
 };
 
-<<<<<<< HEAD
-static const uuid_le visor_keyboard_channel_uuid = VISOR_KEYBOARD_CHANNEL_UUID;
-static const uuid_le visor_mouse_channel_uuid = VISOR_MOUSE_CHANNEL_UUID;
-=======
 static const guid_t visor_keyboard_channel_guid = VISOR_KEYBOARD_CHANNEL_GUID;
 static const guid_t visor_mouse_channel_guid = VISOR_MOUSE_CHANNEL_GUID;
->>>>>>> bb176f67
 
 /*
  * Borrowed from drivers/input/keyboard/atakbd.c
@@ -465,17 +447,10 @@
 	const guid_t *guid;
 	enum visorinput_device_type devtype;
 
-<<<<<<< HEAD
-	guid = visorchannel_get_uuid(dev->visorchannel);
-	if (uuid_le_cmp(guid, visor_mouse_channel_uuid) == 0)
-		devtype = visorinput_mouse;
-	else if (uuid_le_cmp(guid, visor_keyboard_channel_uuid) == 0)
-=======
 	guid = visorchannel_get_guid(dev->visorchannel);
 	if (guid_equal(guid, &visor_mouse_channel_guid))
 		devtype = visorinput_mouse;
 	else if (guid_equal(guid, &visor_keyboard_channel_guid))
->>>>>>> bb176f67
 		devtype = visorinput_keyboard;
 	else
 		return -ENODEV;
@@ -736,15 +711,9 @@
 
 /* GUIDS for all channel types supported by this driver. */
 static struct visor_channeltype_descriptor visorinput_channel_types[] = {
-<<<<<<< HEAD
-	{ VISOR_KEYBOARD_CHANNEL_UUID, "keyboard"},
-	{ VISOR_MOUSE_CHANNEL_UUID, "mouse"},
-	{ NULL_UUID_LE, NULL }
-=======
 	{ VISOR_KEYBOARD_CHANNEL_GUID, "keyboard"},
 	{ VISOR_MOUSE_CHANNEL_GUID, "mouse"},
 	{}
->>>>>>> bb176f67
 };
 
 static struct visor_driver visorinput_driver = {
@@ -767,10 +736,5 @@
 MODULE_LICENSE("GPL");
 MODULE_DESCRIPTION("s-Par human input driver for virtual keyboard/mouse");
 
-<<<<<<< HEAD
-MODULE_ALIAS("visorbus:" VISOR_MOUSE_CHANNEL_UUID_STR);
-MODULE_ALIAS("visorbus:" VISOR_KEYBOARD_CHANNEL_UUID_STR);
-=======
 MODULE_ALIAS("visorbus:" VISOR_MOUSE_CHANNEL_GUID_STR);
-MODULE_ALIAS("visorbus:" VISOR_KEYBOARD_CHANNEL_GUID_STR);
->>>>>>> bb176f67
+MODULE_ALIAS("visorbus:" VISOR_KEYBOARD_CHANNEL_GUID_STR);