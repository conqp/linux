/*
 * Copyright (C) 2012-2017 ARM Limited or its affiliates.
 *
 * This program is free software; you can redistribute it and/or modify
 * it under the terms of the GNU General Public License version 2 as
 * published by the Free Software Foundation.
 *
 * This program is distributed in the hope that it will be useful,
 * but WITHOUT ANY WARRANTY; without even the implied warranty of
 * MERCHANTABILITY or FITNESS FOR A PARTICULAR PURPOSE.  See the
 * GNU General Public License for more details.
 *
 * You should have received a copy of the GNU General Public License
 * along with this program; if not, see <http://www.gnu.org/licenses/>.
 */

#include <linux/crypto.h>
#include <linux/version.h>
#include <crypto/algapi.h>
#include <crypto/internal/aead.h>
#include <crypto/hash.h>
#include <crypto/authenc.h>
#include <crypto/scatterwalk.h>
#include <linux/dmapool.h>
#include <linux/dma-mapping.h>
#include <linux/crypto.h>
#include <linux/module.h>
#include <linux/platform_device.h>

#include "ssi_buffer_mgr.h"
#include "cc_lli_defs.h"
#include "ssi_cipher.h"
#include "ssi_hash.h"
#include "ssi_aead.h"

#ifdef CC_DEBUG
#define GET_DMA_BUFFER_TYPE(buff_type) ( \
	((buff_type) == SSI_DMA_BUF_NULL) ? "BUF_NULL" : \
	((buff_type) == SSI_DMA_BUF_DLLI) ? "BUF_DLLI" : \
	((buff_type) == SSI_DMA_BUF_MLLI) ? "BUF_MLLI" : "BUF_INVALID")
#else
#define GET_DMA_BUFFER_TYPE(buff_type)
#endif

enum dma_buffer_type {
	DMA_NULL_TYPE = -1,
	DMA_SGL_TYPE = 1,
	DMA_BUFF_TYPE = 2,
};

struct buff_mgr_handle {
	struct dma_pool *mlli_buffs_pool;
};

union buffer_array_entry {
	struct scatterlist *sgl;
	dma_addr_t buffer_dma;
};

struct buffer_array {
	unsigned int num_of_buffers;
	union buffer_array_entry entry[MAX_NUM_OF_BUFFERS_IN_MLLI];
	unsigned int offset[MAX_NUM_OF_BUFFERS_IN_MLLI];
	int nents[MAX_NUM_OF_BUFFERS_IN_MLLI];
	int total_data_len[MAX_NUM_OF_BUFFERS_IN_MLLI];
	enum dma_buffer_type type[MAX_NUM_OF_BUFFERS_IN_MLLI];
	bool is_last[MAX_NUM_OF_BUFFERS_IN_MLLI];
	u32 *mlli_nents[MAX_NUM_OF_BUFFERS_IN_MLLI];
};

/**
 * ssi_buffer_mgr_get_sgl_nents() - Get scatterlist number of entries.
 *
 * @sg_list: SG list
 * @nbytes: [IN] Total SGL data bytes.
 * @lbytes: [OUT] Returns the amount of bytes at the last entry
 */
static unsigned int ssi_buffer_mgr_get_sgl_nents(
	struct scatterlist *sg_list, unsigned int nbytes, u32 *lbytes, bool *is_chained)
{
	unsigned int nents = 0;

	while (nbytes != 0) {
		if (sg_is_chain(sg_list)) {
			SSI_LOG_ERR("Unexpected chained entry "
				   "in sg (entry =0x%X)\n", nents);
			BUG();
		}
		if (sg_list->length != 0) {
			nents++;
			/* get the number of bytes in the last entry */
			*lbytes = nbytes;
			nbytes -= (sg_list->length > nbytes) ? nbytes : sg_list->length;
			sg_list = sg_next(sg_list);
		} else {
			sg_list = (struct scatterlist *)sg_page(sg_list);
			if (is_chained)
				*is_chained = true;
		}
	}
	SSI_LOG_DEBUG("nents %d last bytes %d\n", nents, *lbytes);
	return nents;
}

/**
 * ssi_buffer_mgr_zero_sgl() - Zero scatter scatter list data.
 *
 * @sgl:
 */
void ssi_buffer_mgr_zero_sgl(struct scatterlist *sgl, u32 data_len)
{
	struct scatterlist *current_sg = sgl;
	int sg_index = 0;

	while (sg_index <= data_len) {
		if (!current_sg) {
			/* reached the end of the sgl --> just return back */
			return;
		}
		memset(sg_virt(current_sg), 0, current_sg->length);
		sg_index += current_sg->length;
		current_sg = sg_next(current_sg);
	}
}

/**
 * ssi_buffer_mgr_copy_scatterlist_portion() - Copy scatter list data,
 * from to_skip to end, to dest and vice versa
 *
 * @dest:
 * @sg:
 * @to_skip:
 * @end:
 * @direct:
 */
void ssi_buffer_mgr_copy_scatterlist_portion(
	u8 *dest, struct scatterlist *sg,
	u32 to_skip,  u32 end,
	enum ssi_sg_cpy_direct direct)
{
	u32 nents, lbytes;

	nents = ssi_buffer_mgr_get_sgl_nents(sg, end, &lbytes, NULL);
	sg_copy_buffer(sg, nents, (void *)dest, (end - to_skip + 1), to_skip,
		       (direct == SSI_SG_TO_BUF));
}

static inline int ssi_buffer_mgr_render_buff_to_mlli(
	dma_addr_t buff_dma, u32 buff_size, u32 *curr_nents,
	u32 **mlli_entry_pp)
{
	u32 *mlli_entry_p = *mlli_entry_pp;
<<<<<<< HEAD
	u32 new_nents;;
=======
	u32 new_nents;
>>>>>>> bb176f67

	/* Verify there is no memory overflow*/
	new_nents = (*curr_nents + buff_size / CC_MAX_MLLI_ENTRY_SIZE + 1);
	if (new_nents > MAX_NUM_OF_TOTAL_MLLI_ENTRIES)
		return -ENOMEM;

	/*handle buffer longer than 64 kbytes */
	while (buff_size > CC_MAX_MLLI_ENTRY_SIZE) {
		cc_lli_set_addr(mlli_entry_p, buff_dma);
		cc_lli_set_size(mlli_entry_p, CC_MAX_MLLI_ENTRY_SIZE);
		SSI_LOG_DEBUG("entry[%d]: single_buff=0x%08X size=%08X\n", *curr_nents,
<<<<<<< HEAD
			   mlli_entry_p[LLI_WORD0_OFFSET],
			   mlli_entry_p[LLI_WORD1_OFFSET]);
=======
			      mlli_entry_p[LLI_WORD0_OFFSET],
			      mlli_entry_p[LLI_WORD1_OFFSET]);
>>>>>>> bb176f67
		buff_dma += CC_MAX_MLLI_ENTRY_SIZE;
		buff_size -= CC_MAX_MLLI_ENTRY_SIZE;
		mlli_entry_p = mlli_entry_p + 2;
		(*curr_nents)++;
	}
	/*Last entry */
	cc_lli_set_addr(mlli_entry_p, buff_dma);
	cc_lli_set_size(mlli_entry_p, buff_size);
	SSI_LOG_DEBUG("entry[%d]: single_buff=0x%08X size=%08X\n", *curr_nents,
<<<<<<< HEAD
		   mlli_entry_p[LLI_WORD0_OFFSET],
		   mlli_entry_p[LLI_WORD1_OFFSET]);
=======
		      mlli_entry_p[LLI_WORD0_OFFSET],
		      mlli_entry_p[LLI_WORD1_OFFSET]);
>>>>>>> bb176f67
	mlli_entry_p = mlli_entry_p + 2;
	*mlli_entry_pp = mlli_entry_p;
	(*curr_nents)++;
	return 0;
}

static inline int ssi_buffer_mgr_render_scatterlist_to_mlli(
<<<<<<< HEAD
	struct scatterlist *sgl, u32 sgl_data_len, u32 sglOffset, u32 *curr_nents,
	u32 **mlli_entry_pp)
=======
	struct scatterlist *sgl, u32 sgl_data_len, u32 sgl_offset,
	u32 *curr_nents, u32 **mlli_entry_pp)
>>>>>>> bb176f67
{
	struct scatterlist *curr_sgl = sgl;
	u32 *mlli_entry_p = *mlli_entry_pp;
	s32 rc = 0;

	for ( ; (curr_sgl) && (sgl_data_len != 0);
	      curr_sgl = sg_next(curr_sgl)) {
		u32 entry_data_len =
<<<<<<< HEAD
			(sgl_data_len > sg_dma_len(curr_sgl) - sglOffset) ?
				sg_dma_len(curr_sgl) - sglOffset : sgl_data_len;
		sgl_data_len -= entry_data_len;
		rc = ssi_buffer_mgr_render_buff_to_mlli(
			sg_dma_address(curr_sgl) + sglOffset, entry_data_len, curr_nents,
			&mlli_entry_p);
		if (rc != 0)
			return rc;

		sglOffset = 0;
=======
			(sgl_data_len > sg_dma_len(curr_sgl) - sgl_offset) ?
				sg_dma_len(curr_sgl) - sgl_offset :
				sgl_data_len;
		sgl_data_len -= entry_data_len;
		rc = ssi_buffer_mgr_render_buff_to_mlli(
			sg_dma_address(curr_sgl) + sgl_offset, entry_data_len,
			curr_nents, &mlli_entry_p);
		if (rc != 0)
			return rc;

		sgl_offset = 0;
>>>>>>> bb176f67
	}
	*mlli_entry_pp = mlli_entry_p;
	return 0;
}

static int ssi_buffer_mgr_generate_mlli(
	struct device *dev,
	struct buffer_array *sg_data,
	struct mlli_params *mlli_params)
{
	u32 *mlli_p;
	u32 total_nents = 0, prev_total_nents = 0;
	int rc = 0, i;

	SSI_LOG_DEBUG("NUM of SG's = %d\n", sg_data->num_of_buffers);

	/* Allocate memory from the pointed pool */
	mlli_params->mlli_virt_addr = dma_pool_alloc(
			mlli_params->curr_pool, GFP_KERNEL,
<<<<<<< HEAD
			&(mlli_params->mlli_dma_addr));
=======
			&mlli_params->mlli_dma_addr);
>>>>>>> bb176f67
	if (unlikely(!mlli_params->mlli_virt_addr)) {
		SSI_LOG_ERR("dma_pool_alloc() failed\n");
		rc = -ENOMEM;
		goto build_mlli_exit;
	}
	/* Point to start of MLLI */
	mlli_p = (u32 *)mlli_params->mlli_virt_addr;
	/* go over all SG's and link it to one MLLI table */
	for (i = 0; i < sg_data->num_of_buffers; i++) {
		if (sg_data->type[i] == DMA_SGL_TYPE)
			rc = ssi_buffer_mgr_render_scatterlist_to_mlli(
				sg_data->entry[i].sgl,
				sg_data->total_data_len[i], sg_data->offset[i], &total_nents,
				&mlli_p);
		else /*DMA_BUFF_TYPE*/
			rc = ssi_buffer_mgr_render_buff_to_mlli(
				sg_data->entry[i].buffer_dma,
				sg_data->total_data_len[i], &total_nents,
				&mlli_p);
		if (rc != 0)
			return rc;

		/* set last bit in the current table */
		if (sg_data->mlli_nents[i]) {
			/*Calculate the current MLLI table length for the
			 *length field in the descriptor
			 */
<<<<<<< HEAD
			*(sg_data->mlli_nents[i]) +=
=======
			*sg_data->mlli_nents[i] +=
>>>>>>> bb176f67
				(total_nents - prev_total_nents);
			prev_total_nents = total_nents;
		}
	}

	/* Set MLLI size for the bypass operation */
	mlli_params->mlli_len = (total_nents * LLI_ENTRY_BYTE_SIZE);

	SSI_LOG_DEBUG("MLLI params: "
		     "virt_addr=%pK dma_addr=%pad mlli_len=0x%X\n",
		   mlli_params->mlli_virt_addr,
		   mlli_params->mlli_dma_addr,
		   mlli_params->mlli_len);

build_mlli_exit:
	return rc;
}

static inline void ssi_buffer_mgr_add_buffer_entry(
	struct buffer_array *sgl_data,
	dma_addr_t buffer_dma, unsigned int buffer_len,
	bool is_last_entry, u32 *mlli_nents)
{
	unsigned int index = sgl_data->num_of_buffers;

	SSI_LOG_DEBUG("index=%u single_buff=%pad "
		     "buffer_len=0x%08X is_last=%d\n",
		     index, buffer_dma, buffer_len, is_last_entry);
	sgl_data->nents[index] = 1;
	sgl_data->entry[index].buffer_dma = buffer_dma;
	sgl_data->offset[index] = 0;
	sgl_data->total_data_len[index] = buffer_len;
	sgl_data->type[index] = DMA_BUFF_TYPE;
	sgl_data->is_last[index] = is_last_entry;
	sgl_data->mlli_nents[index] = mlli_nents;
	if (sgl_data->mlli_nents[index])
		*sgl_data->mlli_nents[index] = 0;
	sgl_data->num_of_buffers++;
}

static inline void ssi_buffer_mgr_add_scatterlist_entry(
	struct buffer_array *sgl_data,
	unsigned int nents,
	struct scatterlist *sgl,
	unsigned int data_len,
	unsigned int data_offset,
	bool is_last_table,
	u32 *mlli_nents)
{
	unsigned int index = sgl_data->num_of_buffers;

	SSI_LOG_DEBUG("index=%u nents=%u sgl=%pK data_len=0x%08X is_last=%d\n",
		      index, nents, sgl, data_len, is_last_table);
	sgl_data->nents[index] = nents;
	sgl_data->entry[index].sgl = sgl;
	sgl_data->offset[index] = data_offset;
	sgl_data->total_data_len[index] = data_len;
	sgl_data->type[index] = DMA_SGL_TYPE;
	sgl_data->is_last[index] = is_last_table;
	sgl_data->mlli_nents[index] = mlli_nents;
	if (sgl_data->mlli_nents[index])
		*sgl_data->mlli_nents[index] = 0;
	sgl_data->num_of_buffers++;
}

static int
ssi_buffer_mgr_dma_map_sg(struct device *dev, struct scatterlist *sg, u32 nents,
<<<<<<< HEAD
			 enum dma_data_direction direction)
=======
			  enum dma_data_direction direction)
>>>>>>> bb176f67
{
	u32 i, j;
	struct scatterlist *l_sg = sg;

	for (i = 0; i < nents; i++) {
		if (!l_sg)
			break;
		if (unlikely(dma_map_sg(dev, l_sg, 1, direction) != 1)) {
			SSI_LOG_ERR("dma_map_page() sg buffer failed\n");
			goto err;
		}
		l_sg = sg_next(l_sg);
	}
	return nents;

err:
	/* Restore mapped parts */
	for (j = 0; j < i; j++) {
		if (!sg)
			break;
		dma_unmap_sg(dev, sg, 1, direction);
		sg = sg_next(sg);
	}
	return 0;
}

static int ssi_buffer_mgr_map_scatterlist(
	struct device *dev, struct scatterlist *sg,
	unsigned int nbytes, int direction,
	u32 *nents, u32 max_sg_nents,
	u32 *lbytes, u32 *mapped_nents)
{
	bool is_chained = false;

	if (sg_is_last(sg)) {
		/* One entry only case -set to DLLI */
		if (unlikely(dma_map_sg(dev, sg, 1, direction) != 1)) {
			SSI_LOG_ERR("dma_map_sg() single buffer failed\n");
			return -ENOMEM;
		}
<<<<<<< HEAD
		SSI_LOG_DEBUG("Mapped sg: dma_address=0x%llX "
			     "page=%p addr=%pK offset=%u "
			     "length=%u\n",
			     (unsigned long long)sg_dma_address(sg),
=======
		SSI_LOG_DEBUG("Mapped sg: dma_address=%pad "
			     "page=%p addr=%pK offset=%u "
			     "length=%u\n",
			     sg_dma_address(sg),
>>>>>>> bb176f67
			     sg_page(sg),
			     sg_virt(sg),
			     sg->offset, sg->length);
		*lbytes = nbytes;
		*nents = 1;
		*mapped_nents = 1;
	} else {  /*sg_is_last*/
		*nents = ssi_buffer_mgr_get_sgl_nents(sg, nbytes, lbytes,
<<<<<<< HEAD
						     &is_chained);
=======
						      &is_chained);
>>>>>>> bb176f67
		if (*nents > max_sg_nents) {
			*nents = 0;
			SSI_LOG_ERR("Too many fragments. current %d max %d\n",
				    *nents, max_sg_nents);
			return -ENOMEM;
		}
		if (!is_chained) {
			/* In case of mmu the number of mapped nents might
			 * be changed from the original sgl nents
			 */
			*mapped_nents = dma_map_sg(dev, sg, *nents, direction);
			if (unlikely(*mapped_nents == 0)) {
				*nents = 0;
				SSI_LOG_ERR("dma_map_sg() sg buffer failed\n");
				return -ENOMEM;
			}
		} else {
			/*In this case the driver maps entry by entry so it
			 * must have the same nents before and after map
			 */
			*mapped_nents = ssi_buffer_mgr_dma_map_sg(dev,
<<<<<<< HEAD
								 sg,
								 *nents,
								 direction);
=======
								  sg,
								  *nents,
								  direction);
>>>>>>> bb176f67
			if (unlikely(*mapped_nents != *nents)) {
				*nents = *mapped_nents;
				SSI_LOG_ERR("dma_map_sg() sg buffer failed\n");
				return -ENOMEM;
			}
		}
	}

	return 0;
}

static inline int
ssi_aead_handle_config_buf(struct device *dev,
<<<<<<< HEAD
	struct aead_req_ctx *areq_ctx,
	u8 *config_data,
	struct buffer_array *sg_data,
	unsigned int assoclen)
=======
			   struct aead_req_ctx *areq_ctx,
			   u8 *config_data,
			   struct buffer_array *sg_data,
			   unsigned int assoclen)
>>>>>>> bb176f67
{
	SSI_LOG_DEBUG(" handle additional data config set to   DLLI\n");
	/* create sg for the current buffer */
	sg_init_one(&areq_ctx->ccm_adata_sg, config_data, AES_BLOCK_SIZE + areq_ctx->ccm_hdr_size);
	if (unlikely(dma_map_sg(dev, &areq_ctx->ccm_adata_sg, 1,
				DMA_TO_DEVICE) != 1)) {
			SSI_LOG_ERR("dma_map_sg() "
			   "config buffer failed\n");
			return -ENOMEM;
	}
<<<<<<< HEAD
	SSI_LOG_DEBUG("Mapped curr_buff: dma_address=0x%llX "
		     "page=%p addr=%pK "
		     "offset=%u length=%u\n",
		     (unsigned long long)sg_dma_address(&areq_ctx->ccm_adata_sg),
=======
	SSI_LOG_DEBUG("Mapped curr_buff: dma_address=%pad "
		     "page=%p addr=%pK "
		     "offset=%u length=%u\n",
		     sg_dma_address(&areq_ctx->ccm_adata_sg),
>>>>>>> bb176f67
		     sg_page(&areq_ctx->ccm_adata_sg),
		     sg_virt(&areq_ctx->ccm_adata_sg),
		     areq_ctx->ccm_adata_sg.offset,
		     areq_ctx->ccm_adata_sg.length);
	/* prepare for case of MLLI */
	if (assoclen > 0) {
		ssi_buffer_mgr_add_scatterlist_entry(sg_data, 1,
<<<<<<< HEAD
						    &areq_ctx->ccm_adata_sg,
						    (AES_BLOCK_SIZE +
						    areq_ctx->ccm_hdr_size), 0,
						    false, NULL);
=======
						     &areq_ctx->ccm_adata_sg,
						     (AES_BLOCK_SIZE + areq_ctx->ccm_hdr_size),
						     0, false, NULL);
>>>>>>> bb176f67
	}
	return 0;
}

static inline int ssi_ahash_handle_curr_buf(struct device *dev,
<<<<<<< HEAD
					   struct ahash_req_ctx *areq_ctx,
					   u8 *curr_buff,
					   u32 curr_buff_cnt,
					   struct buffer_array *sg_data)
=======
					    struct ahash_req_ctx *areq_ctx,
					    u8 *curr_buff,
					    u32 curr_buff_cnt,
					    struct buffer_array *sg_data)
>>>>>>> bb176f67
{
	SSI_LOG_DEBUG(" handle curr buff %x set to   DLLI\n", curr_buff_cnt);
	/* create sg for the current buffer */
	sg_init_one(areq_ctx->buff_sg, curr_buff, curr_buff_cnt);
	if (unlikely(dma_map_sg(dev, areq_ctx->buff_sg, 1,
				DMA_TO_DEVICE) != 1)) {
			SSI_LOG_ERR("dma_map_sg() "
			   "src buffer failed\n");
			return -ENOMEM;
	}
<<<<<<< HEAD
	SSI_LOG_DEBUG("Mapped curr_buff: dma_address=0x%llX "
		     "page=%p addr=%pK "
		     "offset=%u length=%u\n",
		     (unsigned long long)sg_dma_address(areq_ctx->buff_sg),
=======
	SSI_LOG_DEBUG("Mapped curr_buff: dma_address=%pad "
		     "page=%p addr=%pK "
		     "offset=%u length=%u\n",
		     sg_dma_address(areq_ctx->buff_sg),
>>>>>>> bb176f67
		     sg_page(areq_ctx->buff_sg),
		     sg_virt(areq_ctx->buff_sg),
		     areq_ctx->buff_sg->offset,
		     areq_ctx->buff_sg->length);
	areq_ctx->data_dma_buf_type = SSI_DMA_BUF_DLLI;
	areq_ctx->curr_sg = areq_ctx->buff_sg;
	areq_ctx->in_nents = 0;
	/* prepare for case of MLLI */
	ssi_buffer_mgr_add_scatterlist_entry(sg_data, 1, areq_ctx->buff_sg,
					     curr_buff_cnt, 0, false, NULL);
	return 0;
}

void ssi_buffer_mgr_unmap_blkcipher_request(
	struct device *dev,
	void *ctx,
	unsigned int ivsize,
	struct scatterlist *src,
	struct scatterlist *dst)
{
	struct blkcipher_req_ctx *req_ctx = (struct blkcipher_req_ctx *)ctx;

	if (likely(req_ctx->gen_ctx.iv_dma_addr != 0)) {
<<<<<<< HEAD
		SSI_LOG_DEBUG("Unmapped iv: iv_dma_addr=0x%llX iv_size=%u\n",
			(unsigned long long)req_ctx->gen_ctx.iv_dma_addr,
			ivsize);
=======
		SSI_LOG_DEBUG("Unmapped iv: iv_dma_addr=%pad iv_size=%u\n",
			      req_ctx->gen_ctx.iv_dma_addr,
			      ivsize);
>>>>>>> bb176f67
		dma_unmap_single(dev, req_ctx->gen_ctx.iv_dma_addr,
				 ivsize,
				 req_ctx->is_giv ? DMA_BIDIRECTIONAL :
				 DMA_TO_DEVICE);
	}
	/* Release pool */
	if (req_ctx->dma_buf_type == SSI_DMA_BUF_MLLI) {
		dma_pool_free(req_ctx->mlli_params.curr_pool,
			      req_ctx->mlli_params.mlli_virt_addr,
			      req_ctx->mlli_params.mlli_dma_addr);
	}

<<<<<<< HEAD
	dma_unmap_sg(dev, src, req_ctx->in_nents,
		DMA_BIDIRECTIONAL);
	SSI_LOG_DEBUG("Unmapped req->src=%pK\n",
		     sg_virt(src));

	if (src != dst) {
		dma_unmap_sg(dev, dst, req_ctx->out_nents,
			DMA_BIDIRECTIONAL);
		SSI_LOG_DEBUG("Unmapped req->dst=%pK\n",
			sg_virt(dst));
=======
	dma_unmap_sg(dev, src, req_ctx->in_nents, DMA_BIDIRECTIONAL);
	SSI_LOG_DEBUG("Unmapped req->src=%pK\n", sg_virt(src));

	if (src != dst) {
		dma_unmap_sg(dev, dst, req_ctx->out_nents, DMA_BIDIRECTIONAL);
		SSI_LOG_DEBUG("Unmapped req->dst=%pK\n", sg_virt(dst));
>>>>>>> bb176f67
	}
}

int ssi_buffer_mgr_map_blkcipher_request(
	struct ssi_drvdata *drvdata,
	void *ctx,
	unsigned int ivsize,
	unsigned int nbytes,
	void *info,
	struct scatterlist *src,
	struct scatterlist *dst)
{
	struct blkcipher_req_ctx *req_ctx = (struct blkcipher_req_ctx *)ctx;
	struct mlli_params *mlli_params = &req_ctx->mlli_params;
	struct buff_mgr_handle *buff_mgr = drvdata->buff_mgr_handle;
	struct device *dev = &drvdata->plat_dev->dev;
	struct buffer_array sg_data;
	u32 dummy = 0;
	int rc = 0;
	u32 mapped_nents = 0;

	req_ctx->dma_buf_type = SSI_DMA_BUF_DLLI;
	mlli_params->curr_pool = NULL;
	sg_data.num_of_buffers = 0;

	/* Map IV buffer */
	if (likely(ivsize != 0)) {
		dump_byte_array("iv", (u8 *)info, ivsize);
		req_ctx->gen_ctx.iv_dma_addr =
			dma_map_single(dev, (void *)info,
				       ivsize,
				       req_ctx->is_giv ? DMA_BIDIRECTIONAL :
				       DMA_TO_DEVICE);
		if (unlikely(dma_mapping_error(dev,
<<<<<<< HEAD
					req_ctx->gen_ctx.iv_dma_addr))) {
=======
					       req_ctx->gen_ctx.iv_dma_addr))) {
>>>>>>> bb176f67
			SSI_LOG_ERR("Mapping iv %u B at va=%pK "
				   "for DMA failed\n", ivsize, info);
			return -ENOMEM;
		}
<<<<<<< HEAD
		SSI_LOG_DEBUG("Mapped iv %u B at va=%pK to dma=0x%llX\n",
			ivsize, info,
			(unsigned long long)req_ctx->gen_ctx.iv_dma_addr);
=======
		SSI_LOG_DEBUG("Mapped iv %u B at va=%pK to dma=%pad\n",
			      ivsize, info,
			      req_ctx->gen_ctx.iv_dma_addr);
>>>>>>> bb176f67
	} else {
		req_ctx->gen_ctx.iv_dma_addr = 0;
	}

	/* Map the src SGL */
	rc = ssi_buffer_mgr_map_scatterlist(dev, src,
					    nbytes, DMA_BIDIRECTIONAL,
					    &req_ctx->in_nents,
					    LLI_MAX_NUM_OF_DATA_ENTRIES, &dummy,
					    &mapped_nents);
	if (unlikely(rc != 0)) {
		rc = -ENOMEM;
		goto ablkcipher_exit;
	}
	if (mapped_nents > 1)
		req_ctx->dma_buf_type = SSI_DMA_BUF_MLLI;

	if (unlikely(src == dst)) {
		/* Handle inplace operation */
		if (unlikely(req_ctx->dma_buf_type == SSI_DMA_BUF_MLLI)) {
			req_ctx->out_nents = 0;
			ssi_buffer_mgr_add_scatterlist_entry(&sg_data,
							     req_ctx->in_nents,
							     src, nbytes, 0,
							     true,
							     &req_ctx->in_mlli_nents);
		}
	} else {
		/* Map the dst sg */
		if (unlikely(ssi_buffer_mgr_map_scatterlist(
			dev, dst, nbytes,
			DMA_BIDIRECTIONAL, &req_ctx->out_nents,
			LLI_MAX_NUM_OF_DATA_ENTRIES, &dummy,
			&mapped_nents))){
			rc = -ENOMEM;
			goto ablkcipher_exit;
		}
		if (mapped_nents > 1)
			req_ctx->dma_buf_type = SSI_DMA_BUF_MLLI;

		if (unlikely((req_ctx->dma_buf_type == SSI_DMA_BUF_MLLI))) {
			ssi_buffer_mgr_add_scatterlist_entry(&sg_data,
							     req_ctx->in_nents,
							     src, nbytes, 0,
							     true,
							     &req_ctx->in_mlli_nents);
			ssi_buffer_mgr_add_scatterlist_entry(&sg_data,
<<<<<<< HEAD
				req_ctx->out_nents, dst,
				nbytes, 0, true,
				&req_ctx->out_mlli_nents);
=======
							     req_ctx->out_nents,
							     dst, nbytes, 0,
							     true,
							     &req_ctx->out_mlli_nents);
>>>>>>> bb176f67
		}
	}

	if (unlikely(req_ctx->dma_buf_type == SSI_DMA_BUF_MLLI)) {
		mlli_params->curr_pool = buff_mgr->mlli_buffs_pool;
		rc = ssi_buffer_mgr_generate_mlli(dev, &sg_data, mlli_params);
		if (unlikely(rc != 0))
			goto ablkcipher_exit;
	}

	SSI_LOG_DEBUG("areq_ctx->dma_buf_type = %s\n",
		      GET_DMA_BUFFER_TYPE(req_ctx->dma_buf_type));

	return 0;

ablkcipher_exit:
	ssi_buffer_mgr_unmap_blkcipher_request(dev, req_ctx, ivsize, src, dst);
	return rc;
}

void ssi_buffer_mgr_unmap_aead_request(
	struct device *dev, struct aead_request *req)
{
	struct aead_req_ctx *areq_ctx = aead_request_ctx(req);
	unsigned int hw_iv_size = areq_ctx->hw_iv_size;
	struct crypto_aead *tfm = crypto_aead_reqtfm(req);
	struct ssi_drvdata *drvdata = dev_get_drvdata(dev);
	u32 dummy;
	bool chained;
	u32 size_to_unmap = 0;

	if (areq_ctx->mac_buf_dma_addr != 0) {
		dma_unmap_single(dev, areq_ctx->mac_buf_dma_addr,
<<<<<<< HEAD
			MAX_MAC_SIZE, DMA_BIDIRECTIONAL);
=======
				 MAX_MAC_SIZE, DMA_BIDIRECTIONAL);
>>>>>>> bb176f67
	}

#if SSI_CC_HAS_AES_GCM
	if (areq_ctx->cipher_mode == DRV_CIPHER_GCTR) {
		if (areq_ctx->hkey_dma_addr != 0) {
			dma_unmap_single(dev, areq_ctx->hkey_dma_addr,
					 AES_BLOCK_SIZE, DMA_BIDIRECTIONAL);
		}

		if (areq_ctx->gcm_block_len_dma_addr != 0) {
			dma_unmap_single(dev, areq_ctx->gcm_block_len_dma_addr,
					 AES_BLOCK_SIZE, DMA_TO_DEVICE);
		}

		if (areq_ctx->gcm_iv_inc1_dma_addr != 0) {
			dma_unmap_single(dev, areq_ctx->gcm_iv_inc1_dma_addr,
<<<<<<< HEAD
				AES_BLOCK_SIZE, DMA_TO_DEVICE);
=======
					 AES_BLOCK_SIZE, DMA_TO_DEVICE);
>>>>>>> bb176f67
		}

		if (areq_ctx->gcm_iv_inc2_dma_addr != 0) {
			dma_unmap_single(dev, areq_ctx->gcm_iv_inc2_dma_addr,
<<<<<<< HEAD
				AES_BLOCK_SIZE, DMA_TO_DEVICE);
=======
					 AES_BLOCK_SIZE, DMA_TO_DEVICE);
>>>>>>> bb176f67
		}
	}
#endif

	if (areq_ctx->ccm_hdr_size != ccm_header_size_null) {
		if (areq_ctx->ccm_iv0_dma_addr != 0) {
			dma_unmap_single(dev, areq_ctx->ccm_iv0_dma_addr,
<<<<<<< HEAD
				AES_BLOCK_SIZE, DMA_TO_DEVICE);
=======
					 AES_BLOCK_SIZE, DMA_TO_DEVICE);
>>>>>>> bb176f67
		}

		dma_unmap_sg(dev, &areq_ctx->ccm_adata_sg, 1, DMA_TO_DEVICE);
	}
	if (areq_ctx->gen_ctx.iv_dma_addr != 0) {
		dma_unmap_single(dev, areq_ctx->gen_ctx.iv_dma_addr,
				 hw_iv_size, DMA_BIDIRECTIONAL);
	}

	/*In case a pool was set, a table was
	 *allocated and should be released
	 */
	if (areq_ctx->mlli_params.curr_pool) {
<<<<<<< HEAD
		SSI_LOG_DEBUG("free MLLI buffer: dma=0x%08llX virt=%pK\n",
			(unsigned long long)areq_ctx->mlli_params.mlli_dma_addr,
			areq_ctx->mlli_params.mlli_virt_addr);
=======
		SSI_LOG_DEBUG("free MLLI buffer: dma=%pad virt=%pK\n",
			      areq_ctx->mlli_params.mlli_dma_addr,
			      areq_ctx->mlli_params.mlli_virt_addr);
>>>>>>> bb176f67
		dma_pool_free(areq_ctx->mlli_params.curr_pool,
			      areq_ctx->mlli_params.mlli_virt_addr,
			      areq_ctx->mlli_params.mlli_dma_addr);
	}

	SSI_LOG_DEBUG("Unmapping src sgl: req->src=%pK areq_ctx->src.nents=%u areq_ctx->assoc.nents=%u assoclen:%u cryptlen=%u\n", sg_virt(req->src), areq_ctx->src.nents, areq_ctx->assoc.nents, req->assoclen, req->cryptlen);
	size_to_unmap = req->assoclen + req->cryptlen;
	if (areq_ctx->gen_ctx.op_type == DRV_CRYPTO_DIRECTION_ENCRYPT)
		size_to_unmap += areq_ctx->req_authsize;
	if (areq_ctx->is_gcm4543)
		size_to_unmap += crypto_aead_ivsize(tfm);

	dma_unmap_sg(dev, req->src, ssi_buffer_mgr_get_sgl_nents(req->src, size_to_unmap, &dummy, &chained), DMA_BIDIRECTIONAL);
	if (unlikely(req->src != req->dst)) {
		SSI_LOG_DEBUG("Unmapping dst sgl: req->dst=%pK\n",
<<<<<<< HEAD
			sg_virt(req->dst));
		dma_unmap_sg(dev, req->dst, ssi_buffer_mgr_get_sgl_nents(req->dst, size_to_unmap, &dummy, &chained),
			DMA_BIDIRECTIONAL);
	}
	if (drvdata->coherent &&
	    (areq_ctx->gen_ctx.op_type == DRV_CRYPTO_DIRECTION_DECRYPT) &&
	    likely(req->src == req->dst))
	{
=======
			      sg_virt(req->dst));
		dma_unmap_sg(dev, req->dst,
			     ssi_buffer_mgr_get_sgl_nents(req->dst,
							  size_to_unmap,
							  &dummy,
							  &chained),
			     DMA_BIDIRECTIONAL);
	}
	if (drvdata->coherent &&
	    (areq_ctx->gen_ctx.op_type == DRV_CRYPTO_DIRECTION_DECRYPT) &&
	    likely(req->src == req->dst)) {
>>>>>>> bb176f67
		u32 size_to_skip = req->assoclen;

		if (areq_ctx->is_gcm4543)
			size_to_skip += crypto_aead_ivsize(tfm);

		/* copy mac to a temporary location to deal with possible
		 * data memory overriding that caused by cache coherence problem.
		 */
		ssi_buffer_mgr_copy_scatterlist_portion(
			areq_ctx->backup_mac, req->src,
			size_to_skip + req->cryptlen - areq_ctx->req_authsize,
			size_to_skip + req->cryptlen, SSI_SG_FROM_BUF);
	}
}

static inline int ssi_buffer_mgr_get_aead_icv_nents(
	struct scatterlist *sgl,
	unsigned int sgl_nents,
	unsigned int authsize,
	u32 last_entry_data_size,
	bool *is_icv_fragmented)
{
	unsigned int icv_max_size = 0;
	unsigned int icv_required_size = authsize > last_entry_data_size ? (authsize - last_entry_data_size) : authsize;
	unsigned int nents;
	unsigned int i;

	if (sgl_nents < MAX_ICV_NENTS_SUPPORTED) {
		*is_icv_fragmented = false;
		return 0;
	}

	for (i = 0 ; i < (sgl_nents - MAX_ICV_NENTS_SUPPORTED) ; i++) {
		if (!sgl)
			break;
		sgl = sg_next(sgl);
	}

	if (sgl)
		icv_max_size = sgl->length;

	if (last_entry_data_size > authsize) {
		nents = 0; /* ICV attached to data in last entry (not fragmented!) */
		*is_icv_fragmented = false;
	} else if (last_entry_data_size == authsize) {
		nents = 1; /* ICV placed in whole last entry (not fragmented!) */
		*is_icv_fragmented = false;
	} else if (icv_max_size > icv_required_size) {
		nents = 1;
		*is_icv_fragmented = true;
	} else if (icv_max_size == icv_required_size) {
		nents = 2;
		*is_icv_fragmented = true;
	} else {
		SSI_LOG_ERR("Unsupported num. of ICV fragments (> %d)\n",
			    MAX_ICV_NENTS_SUPPORTED);
		nents = -1; /*unsupported*/
	}
	SSI_LOG_DEBUG("is_frag=%s icv_nents=%u\n",
		      (*is_icv_fragmented ? "true" : "false"), nents);

	return nents;
}

static inline int ssi_buffer_mgr_aead_chain_iv(
	struct ssi_drvdata *drvdata,
	struct aead_request *req,
	struct buffer_array *sg_data,
	bool is_last, bool do_chain)
{
	struct aead_req_ctx *areq_ctx = aead_request_ctx(req);
	unsigned int hw_iv_size = areq_ctx->hw_iv_size;
	struct device *dev = &drvdata->plat_dev->dev;
	int rc = 0;

	if (unlikely(!req->iv)) {
		areq_ctx->gen_ctx.iv_dma_addr = 0;
		goto chain_iv_exit;
	}

	areq_ctx->gen_ctx.iv_dma_addr = dma_map_single(dev, req->iv, hw_iv_size,
						       DMA_BIDIRECTIONAL);
	if (unlikely(dma_mapping_error(dev, areq_ctx->gen_ctx.iv_dma_addr))) {
		SSI_LOG_ERR("Mapping iv %u B at va=%pK for DMA failed\n",
			    hw_iv_size, req->iv);
		rc = -ENOMEM;
		goto chain_iv_exit;
	}

<<<<<<< HEAD
	SSI_LOG_DEBUG("Mapped iv %u B at va=%pK to dma=0x%llX\n",
		hw_iv_size, req->iv,
		(unsigned long long)areq_ctx->gen_ctx.iv_dma_addr);
=======
	SSI_LOG_DEBUG("Mapped iv %u B at va=%pK to dma=%pad\n",
		      hw_iv_size, req->iv,
		      areq_ctx->gen_ctx.iv_dma_addr);
>>>>>>> bb176f67
	if (do_chain && areq_ctx->plaintext_authenticate_only) {  // TODO: what about CTR?? ask Ron
		struct crypto_aead *tfm = crypto_aead_reqtfm(req);
		unsigned int iv_size_to_authenc = crypto_aead_ivsize(tfm);
		unsigned int iv_ofs = GCM_BLOCK_RFC4_IV_OFFSET;
		/* Chain to given list */
		ssi_buffer_mgr_add_buffer_entry(
			sg_data, areq_ctx->gen_ctx.iv_dma_addr + iv_ofs,
			iv_size_to_authenc, is_last,
			&areq_ctx->assoc.mlli_nents);
		areq_ctx->assoc_buff_type = SSI_DMA_BUF_MLLI;
	}

chain_iv_exit:
	return rc;
}

static inline int ssi_buffer_mgr_aead_chain_assoc(
	struct ssi_drvdata *drvdata,
	struct aead_request *req,
	struct buffer_array *sg_data,
	bool is_last, bool do_chain)
{
	struct aead_req_ctx *areq_ctx = aead_request_ctx(req);
	int rc = 0;
	u32 mapped_nents = 0;
	struct scatterlist *current_sg = req->src;
	struct crypto_aead *tfm = crypto_aead_reqtfm(req);
	unsigned int sg_index = 0;
	u32 size_of_assoc = req->assoclen;

	if (areq_ctx->is_gcm4543)
		size_of_assoc += crypto_aead_ivsize(tfm);

	if (!sg_data) {
		rc = -EINVAL;
		goto chain_assoc_exit;
	}

	if (unlikely(req->assoclen == 0)) {
		areq_ctx->assoc_buff_type = SSI_DMA_BUF_NULL;
		areq_ctx->assoc.nents = 0;
		areq_ctx->assoc.mlli_nents = 0;
		SSI_LOG_DEBUG("Chain assoc of length 0: buff_type=%s nents=%u\n",
			      GET_DMA_BUFFER_TYPE(areq_ctx->assoc_buff_type),
			      areq_ctx->assoc.nents);
		goto chain_assoc_exit;
	}

	//iterate over the sgl to see how many entries are for associated data
	//it is assumed that if we reach here , the sgl is already mapped
	sg_index = current_sg->length;
	if (sg_index > size_of_assoc) { //the first entry in the scatter list contains all the associated data
		mapped_nents++;
	} else {
		while (sg_index <= size_of_assoc) {
			current_sg = sg_next(current_sg);
			//if have reached the end of the sgl, then this is unexpected
			if (!current_sg) {
				SSI_LOG_ERR("reached end of sg list. unexpected\n");
				BUG();
			}
			sg_index += current_sg->length;
			mapped_nents++;
		}
	}
	if (unlikely(mapped_nents > LLI_MAX_NUM_OF_ASSOC_DATA_ENTRIES)) {
		SSI_LOG_ERR("Too many fragments. current %d max %d\n",
			    mapped_nents, LLI_MAX_NUM_OF_ASSOC_DATA_ENTRIES);
		return -ENOMEM;
	}
	areq_ctx->assoc.nents = mapped_nents;

	/* in CCM case we have additional entry for
	 * ccm header configurations
	 */
	if (areq_ctx->ccm_hdr_size != ccm_header_size_null) {
		if (unlikely((mapped_nents + 1) >
			LLI_MAX_NUM_OF_ASSOC_DATA_ENTRIES)) {
<<<<<<< HEAD
			SSI_LOG_ERR("CCM case.Too many fragments. "
				"Current %d max %d\n",
				(areq_ctx->assoc.nents + 1),
				LLI_MAX_NUM_OF_ASSOC_DATA_ENTRIES);
=======
			SSI_LOG_ERR("CCM case.Too many fragments. Current %d max %d\n",
				    (areq_ctx->assoc.nents + 1),
				    LLI_MAX_NUM_OF_ASSOC_DATA_ENTRIES);
>>>>>>> bb176f67
			rc = -ENOMEM;
			goto chain_assoc_exit;
		}
	}

	if (likely(mapped_nents == 1) &&
	    (areq_ctx->ccm_hdr_size == ccm_header_size_null))
		areq_ctx->assoc_buff_type = SSI_DMA_BUF_DLLI;
	else
		areq_ctx->assoc_buff_type = SSI_DMA_BUF_MLLI;

	if (unlikely((do_chain) ||
<<<<<<< HEAD
		(areq_ctx->assoc_buff_type == SSI_DMA_BUF_MLLI))) {
=======
		     (areq_ctx->assoc_buff_type == SSI_DMA_BUF_MLLI))) {
>>>>>>> bb176f67
		SSI_LOG_DEBUG("Chain assoc: buff_type=%s nents=%u\n",
			      GET_DMA_BUFFER_TYPE(areq_ctx->assoc_buff_type),
			      areq_ctx->assoc.nents);
		ssi_buffer_mgr_add_scatterlist_entry(
			sg_data, areq_ctx->assoc.nents,
			req->src, req->assoclen, 0, is_last,
			&areq_ctx->assoc.mlli_nents);
		areq_ctx->assoc_buff_type = SSI_DMA_BUF_MLLI;
	}

chain_assoc_exit:
	return rc;
}

static inline void ssi_buffer_mgr_prepare_aead_data_dlli(
	struct aead_request *req,
	u32 *src_last_bytes, u32 *dst_last_bytes)
{
	struct aead_req_ctx *areq_ctx = aead_request_ctx(req);
	enum drv_crypto_direction direct = areq_ctx->gen_ctx.op_type;
	unsigned int authsize = areq_ctx->req_authsize;

	areq_ctx->is_icv_fragmented = false;
	if (likely(req->src == req->dst)) {
		/*INPLACE*/
		areq_ctx->icv_dma_addr = sg_dma_address(
<<<<<<< HEAD
			areq_ctx->srcSgl) +
=======
			areq_ctx->src_sgl) +
>>>>>>> bb176f67
			(*src_last_bytes - authsize);
		areq_ctx->icv_virt_addr = sg_virt(
			areq_ctx->src_sgl) +
			(*src_last_bytes - authsize);
	} else if (direct == DRV_CRYPTO_DIRECTION_DECRYPT) {
		/*NON-INPLACE and DECRYPT*/
		areq_ctx->icv_dma_addr = sg_dma_address(
			areq_ctx->src_sgl) +
			(*src_last_bytes - authsize);
		areq_ctx->icv_virt_addr = sg_virt(
			areq_ctx->src_sgl) +
			(*src_last_bytes - authsize);
	} else {
		/*NON-INPLACE and ENCRYPT*/
		areq_ctx->icv_dma_addr = sg_dma_address(
			areq_ctx->dst_sgl) +
			(*dst_last_bytes - authsize);
		areq_ctx->icv_virt_addr = sg_virt(
<<<<<<< HEAD
			areq_ctx->dstSgl) +
=======
			areq_ctx->dst_sgl) +
>>>>>>> bb176f67
			(*dst_last_bytes - authsize);
	}
}

static inline int ssi_buffer_mgr_prepare_aead_data_mlli(
	struct ssi_drvdata *drvdata,
	struct aead_request *req,
	struct buffer_array *sg_data,
	u32 *src_last_bytes, u32 *dst_last_bytes,
	bool is_last_table)
{
	struct aead_req_ctx *areq_ctx = aead_request_ctx(req);
	enum drv_crypto_direction direct = areq_ctx->gen_ctx.op_type;
	unsigned int authsize = areq_ctx->req_authsize;
	int rc = 0, icv_nents;
	struct crypto_aead *tfm = crypto_aead_reqtfm(req);

	if (likely(req->src == req->dst)) {
		/*INPLACE*/
		ssi_buffer_mgr_add_scatterlist_entry(sg_data,
<<<<<<< HEAD
			areq_ctx->src.nents, areq_ctx->srcSgl,
			areq_ctx->cryptlen, areq_ctx->srcOffset, is_last_table,
			&areq_ctx->src.mlli_nents);

		icv_nents = ssi_buffer_mgr_get_aead_icv_nents(areq_ctx->srcSgl,
			areq_ctx->src.nents, authsize, *src_last_bytes,
			&areq_ctx->is_icv_fragmented);
=======
						     areq_ctx->src.nents,
						     areq_ctx->src_sgl,
						     areq_ctx->cryptlen,
						     areq_ctx->src_offset,
						     is_last_table,
						     &areq_ctx->src.mlli_nents);

		icv_nents = ssi_buffer_mgr_get_aead_icv_nents(areq_ctx->src_sgl,
							      areq_ctx->src.nents,
							      authsize,
							      *src_last_bytes,
							      &areq_ctx->is_icv_fragmented);
>>>>>>> bb176f67
		if (unlikely(icv_nents < 0)) {
			rc = -ENOTSUPP;
			goto prepare_data_mlli_exit;
		}

		if (unlikely(areq_ctx->is_icv_fragmented)) {
			/* Backup happens only when ICV is fragmented, ICV
			 * verification is made by CPU compare in order to simplify
			 * MAC verification upon request completion
			 */
			if (direct == DRV_CRYPTO_DIRECTION_DECRYPT) {
				if (!drvdata->coherent) {
				/* In coherent platforms (e.g. ACP)
				 * already copying ICV for any
				 * INPLACE-DECRYPT operation, hence
				 * we must neglect this code.
				 */
					u32 skip = req->assoclen;

					if (areq_ctx->is_gcm4543)
						skip += crypto_aead_ivsize(tfm);

					ssi_buffer_mgr_copy_scatterlist_portion(
						areq_ctx->backup_mac, req->src,
						(skip + req->cryptlen -
						 areq_ctx->req_authsize),
						skip + req->cryptlen,
						SSI_SG_TO_BUF);
				}
				areq_ctx->icv_virt_addr = areq_ctx->backup_mac;
			} else {
				areq_ctx->icv_virt_addr = areq_ctx->mac_buf;
				areq_ctx->icv_dma_addr = areq_ctx->mac_buf_dma_addr;
			}
		} else { /* Contig. ICV */
			/*Should hanlde if the sg is not contig.*/
			areq_ctx->icv_dma_addr = sg_dma_address(
				&areq_ctx->src_sgl[areq_ctx->src.nents - 1]) +
				(*src_last_bytes - authsize);
			areq_ctx->icv_virt_addr = sg_virt(
<<<<<<< HEAD
				&areq_ctx->srcSgl[areq_ctx->src.nents - 1]) +
=======
				&areq_ctx->src_sgl[areq_ctx->src.nents - 1]) +
>>>>>>> bb176f67
				(*src_last_bytes - authsize);
		}

	} else if (direct == DRV_CRYPTO_DIRECTION_DECRYPT) {
		/*NON-INPLACE and DECRYPT*/
		ssi_buffer_mgr_add_scatterlist_entry(sg_data,
<<<<<<< HEAD
			areq_ctx->src.nents, areq_ctx->srcSgl,
			areq_ctx->cryptlen, areq_ctx->srcOffset, is_last_table,
			&areq_ctx->src.mlli_nents);
		ssi_buffer_mgr_add_scatterlist_entry(sg_data,
			areq_ctx->dst.nents, areq_ctx->dstSgl,
			areq_ctx->cryptlen, areq_ctx->dstOffset, is_last_table,
			&areq_ctx->dst.mlli_nents);

		icv_nents = ssi_buffer_mgr_get_aead_icv_nents(areq_ctx->srcSgl,
			areq_ctx->src.nents, authsize, *src_last_bytes,
			&areq_ctx->is_icv_fragmented);
=======
						     areq_ctx->src.nents,
						     areq_ctx->src_sgl,
						     areq_ctx->cryptlen,
						     areq_ctx->src_offset,
						     is_last_table,
						     &areq_ctx->src.mlli_nents);
		ssi_buffer_mgr_add_scatterlist_entry(sg_data,
						     areq_ctx->dst.nents,
						     areq_ctx->dst_sgl,
						     areq_ctx->cryptlen,
						     areq_ctx->dst_offset,
						     is_last_table,
						     &areq_ctx->dst.mlli_nents);

		icv_nents = ssi_buffer_mgr_get_aead_icv_nents(areq_ctx->src_sgl,
							      areq_ctx->src.nents,
							      authsize,
							      *src_last_bytes,
							      &areq_ctx->is_icv_fragmented);
>>>>>>> bb176f67
		if (unlikely(icv_nents < 0)) {
			rc = -ENOTSUPP;
			goto prepare_data_mlli_exit;
		}

		if (unlikely(areq_ctx->is_icv_fragmented)) {
			/* Backup happens only when ICV is fragmented, ICV
			 * verification is made by CPU compare in order to simplify
			 * MAC verification upon request completion
			 */
			  u32 size_to_skip = req->assoclen;

			  if (areq_ctx->is_gcm4543)
				  size_to_skip += crypto_aead_ivsize(tfm);

			  ssi_buffer_mgr_copy_scatterlist_portion(
				  areq_ctx->backup_mac, req->src,
				  size_to_skip + req->cryptlen - areq_ctx->req_authsize,
				  size_to_skip + req->cryptlen, SSI_SG_TO_BUF);
			areq_ctx->icv_virt_addr = areq_ctx->backup_mac;
		} else { /* Contig. ICV */
			/*Should hanlde if the sg is not contig.*/
			areq_ctx->icv_dma_addr = sg_dma_address(
				&areq_ctx->src_sgl[areq_ctx->src.nents - 1]) +
				(*src_last_bytes - authsize);
			areq_ctx->icv_virt_addr = sg_virt(
				&areq_ctx->src_sgl[areq_ctx->src.nents - 1]) +
				(*src_last_bytes - authsize);
		}

	} else {
		/*NON-INPLACE and ENCRYPT*/
		ssi_buffer_mgr_add_scatterlist_entry(sg_data,
<<<<<<< HEAD
			areq_ctx->dst.nents, areq_ctx->dstSgl,
			areq_ctx->cryptlen, areq_ctx->dstOffset, is_last_table,
			&areq_ctx->dst.mlli_nents);
		ssi_buffer_mgr_add_scatterlist_entry(sg_data,
			areq_ctx->src.nents, areq_ctx->srcSgl,
			areq_ctx->cryptlen, areq_ctx->srcOffset, is_last_table,
			&areq_ctx->src.mlli_nents);

		icv_nents = ssi_buffer_mgr_get_aead_icv_nents(areq_ctx->dstSgl,
			areq_ctx->dst.nents, authsize, *dst_last_bytes,
=======
						     areq_ctx->dst.nents,
						     areq_ctx->dst_sgl,
						     areq_ctx->cryptlen,
						     areq_ctx->dst_offset,
						     is_last_table,
						     &areq_ctx->dst.mlli_nents);
		ssi_buffer_mgr_add_scatterlist_entry(sg_data,
						     areq_ctx->src.nents,
						     areq_ctx->src_sgl,
						     areq_ctx->cryptlen,
						     areq_ctx->src_offset,
						     is_last_table,
						     &areq_ctx->src.mlli_nents);

		icv_nents = ssi_buffer_mgr_get_aead_icv_nents(areq_ctx->dst_sgl,
							      areq_ctx->dst.nents,
							      authsize,
							      *dst_last_bytes,
>>>>>>> bb176f67
			&areq_ctx->is_icv_fragmented);
		if (unlikely(icv_nents < 0)) {
			rc = -ENOTSUPP;
			goto prepare_data_mlli_exit;
		}

		if (likely(!areq_ctx->is_icv_fragmented)) {
			/* Contig. ICV */
			areq_ctx->icv_dma_addr = sg_dma_address(
				&areq_ctx->dst_sgl[areq_ctx->dst.nents - 1]) +
				(*dst_last_bytes - authsize);
			areq_ctx->icv_virt_addr = sg_virt(
				&areq_ctx->dst_sgl[areq_ctx->dst.nents - 1]) +
				(*dst_last_bytes - authsize);
		} else {
			areq_ctx->icv_dma_addr = areq_ctx->mac_buf_dma_addr;
			areq_ctx->icv_virt_addr = areq_ctx->mac_buf;
		}
	}

prepare_data_mlli_exit:
	return rc;
}

static inline int ssi_buffer_mgr_aead_chain_data(
	struct ssi_drvdata *drvdata,
	struct aead_request *req,
	struct buffer_array *sg_data,
	bool is_last_table, bool do_chain)
{
	struct aead_req_ctx *areq_ctx = aead_request_ctx(req);
	struct device *dev = &drvdata->plat_dev->dev;
	enum drv_crypto_direction direct = areq_ctx->gen_ctx.op_type;
	unsigned int authsize = areq_ctx->req_authsize;
	int src_last_bytes = 0, dst_last_bytes = 0;
	int rc = 0;
	u32 src_mapped_nents = 0, dst_mapped_nents = 0;
	u32 offset = 0;
	unsigned int size_for_map = req->assoclen + req->cryptlen; /*non-inplace mode*/
	struct crypto_aead *tfm = crypto_aead_reqtfm(req);
	u32 sg_index = 0;
	bool chained = false;
	bool is_gcm4543 = areq_ctx->is_gcm4543;
	u32 size_to_skip = req->assoclen;

	if (is_gcm4543)
		size_to_skip += crypto_aead_ivsize(tfm);

	offset = size_to_skip;

	if (!sg_data) {
		rc = -EINVAL;
		goto chain_data_exit;
	}
	areq_ctx->src_sgl = req->src;
	areq_ctx->dst_sgl = req->dst;

	if (is_gcm4543)
		size_for_map += crypto_aead_ivsize(tfm);

	size_for_map += (direct == DRV_CRYPTO_DIRECTION_ENCRYPT) ? authsize : 0;
	src_mapped_nents = ssi_buffer_mgr_get_sgl_nents(req->src, size_for_map, &src_last_bytes, &chained);
<<<<<<< HEAD
	sg_index = areq_ctx->srcSgl->length;
=======
	sg_index = areq_ctx->src_sgl->length;
>>>>>>> bb176f67
	//check where the data starts
	while (sg_index <= size_to_skip) {
		offset -= areq_ctx->src_sgl->length;
		areq_ctx->src_sgl = sg_next(areq_ctx->src_sgl);
		//if have reached the end of the sgl, then this is unexpected
<<<<<<< HEAD
		if (!areq_ctx->srcSgl) {
=======
		if (!areq_ctx->src_sgl) {
>>>>>>> bb176f67
			SSI_LOG_ERR("reached end of sg list. unexpected\n");
			BUG();
		}
		sg_index += areq_ctx->src_sgl->length;
		src_mapped_nents--;
	}
	if (unlikely(src_mapped_nents > LLI_MAX_NUM_OF_DATA_ENTRIES)) {
		SSI_LOG_ERR("Too many fragments. current %d max %d\n",
			    src_mapped_nents, LLI_MAX_NUM_OF_DATA_ENTRIES);
			return -ENOMEM;
	}

	areq_ctx->src.nents = src_mapped_nents;

<<<<<<< HEAD
	areq_ctx->srcOffset = offset;
=======
	areq_ctx->src_offset = offset;
>>>>>>> bb176f67

	if (req->src != req->dst) {
		size_for_map = req->assoclen + req->cryptlen;
		size_for_map += (direct == DRV_CRYPTO_DIRECTION_ENCRYPT) ? authsize : 0;
		if (is_gcm4543)
			size_for_map += crypto_aead_ivsize(tfm);

		rc = ssi_buffer_mgr_map_scatterlist(dev, req->dst, size_for_map,
						    DMA_BIDIRECTIONAL,
						    &areq_ctx->dst.nents,
						    LLI_MAX_NUM_OF_DATA_ENTRIES,
						    &dst_last_bytes,
						    &dst_mapped_nents);
		if (unlikely(rc != 0)) {
			rc = -ENOMEM;
			goto chain_data_exit;
		}
	}

	dst_mapped_nents = ssi_buffer_mgr_get_sgl_nents(req->dst, size_for_map, &dst_last_bytes, &chained);
<<<<<<< HEAD
	sg_index = areq_ctx->dstSgl->length;
=======
	sg_index = areq_ctx->dst_sgl->length;
>>>>>>> bb176f67
	offset = size_to_skip;

	//check where the data starts
	while (sg_index <= size_to_skip) {
<<<<<<< HEAD
		offset -= areq_ctx->dstSgl->length;
		areq_ctx->dstSgl = sg_next(areq_ctx->dstSgl);
		//if have reached the end of the sgl, then this is unexpected
		if (!areq_ctx->dstSgl) {
=======
		offset -= areq_ctx->dst_sgl->length;
		areq_ctx->dst_sgl = sg_next(areq_ctx->dst_sgl);
		//if have reached the end of the sgl, then this is unexpected
		if (!areq_ctx->dst_sgl) {
>>>>>>> bb176f67
			SSI_LOG_ERR("reached end of sg list. unexpected\n");
			BUG();
		}
		sg_index += areq_ctx->dst_sgl->length;
		dst_mapped_nents--;
	}
	if (unlikely(dst_mapped_nents > LLI_MAX_NUM_OF_DATA_ENTRIES)) {
		SSI_LOG_ERR("Too many fragments. current %d max %d\n",
			    dst_mapped_nents, LLI_MAX_NUM_OF_DATA_ENTRIES);
		return -ENOMEM;
	}
	areq_ctx->dst.nents = dst_mapped_nents;
	areq_ctx->dst_offset = offset;
	if ((src_mapped_nents > 1) ||
	    (dst_mapped_nents  > 1) ||
	    do_chain) {
		areq_ctx->data_buff_type = SSI_DMA_BUF_MLLI;
		rc = ssi_buffer_mgr_prepare_aead_data_mlli(drvdata, req,
							   sg_data,
							   &src_last_bytes,
							   &dst_last_bytes,
							   is_last_table);
	} else {
		areq_ctx->data_buff_type = SSI_DMA_BUF_DLLI;
		ssi_buffer_mgr_prepare_aead_data_dlli(
				req, &src_last_bytes, &dst_last_bytes);
	}

chain_data_exit:
	return rc;
}

static void ssi_buffer_mgr_update_aead_mlli_nents(struct ssi_drvdata *drvdata,
<<<<<<< HEAD
					   struct aead_request *req)
=======
						  struct aead_request *req)
>>>>>>> bb176f67
{
	struct aead_req_ctx *areq_ctx = aead_request_ctx(req);
	u32 curr_mlli_size = 0;

	if (areq_ctx->assoc_buff_type == SSI_DMA_BUF_MLLI) {
		areq_ctx->assoc.sram_addr = drvdata->mlli_sram_addr;
		curr_mlli_size = areq_ctx->assoc.mlli_nents *
						LLI_ENTRY_BYTE_SIZE;
	}

	if (areq_ctx->data_buff_type == SSI_DMA_BUF_MLLI) {
		/*Inplace case dst nents equal to src nents*/
		if (req->src == req->dst) {
			areq_ctx->dst.mlli_nents = areq_ctx->src.mlli_nents;
			areq_ctx->src.sram_addr = drvdata->mlli_sram_addr +
								curr_mlli_size;
			areq_ctx->dst.sram_addr = areq_ctx->src.sram_addr;
			if (!areq_ctx->is_single_pass)
				areq_ctx->assoc.mlli_nents +=
					areq_ctx->src.mlli_nents;
		} else {
			if (areq_ctx->gen_ctx.op_type ==
					DRV_CRYPTO_DIRECTION_DECRYPT) {
				areq_ctx->src.sram_addr =
						drvdata->mlli_sram_addr +
								curr_mlli_size;
				areq_ctx->dst.sram_addr =
						areq_ctx->src.sram_addr +
						areq_ctx->src.mlli_nents *
						LLI_ENTRY_BYTE_SIZE;
				if (!areq_ctx->is_single_pass)
					areq_ctx->assoc.mlli_nents +=
						areq_ctx->src.mlli_nents;
			} else {
				areq_ctx->dst.sram_addr =
						drvdata->mlli_sram_addr +
								curr_mlli_size;
				areq_ctx->src.sram_addr =
						areq_ctx->dst.sram_addr +
						areq_ctx->dst.mlli_nents *
						LLI_ENTRY_BYTE_SIZE;
				if (!areq_ctx->is_single_pass)
					areq_ctx->assoc.mlli_nents +=
						areq_ctx->dst.mlli_nents;
			}
		}
	}
}

int ssi_buffer_mgr_map_aead_request(
	struct ssi_drvdata *drvdata, struct aead_request *req)
{
	struct aead_req_ctx *areq_ctx = aead_request_ctx(req);
	struct mlli_params *mlli_params = &areq_ctx->mlli_params;
	struct device *dev = &drvdata->plat_dev->dev;
	struct buffer_array sg_data;
	unsigned int authsize = areq_ctx->req_authsize;
	struct buff_mgr_handle *buff_mgr = drvdata->buff_mgr_handle;
	int rc = 0;
	struct crypto_aead *tfm = crypto_aead_reqtfm(req);
	bool is_gcm4543 = areq_ctx->is_gcm4543;

	u32 mapped_nents = 0;
	u32 dummy = 0; /*used for the assoc data fragments */
	u32 size_to_map = 0;

	mlli_params->curr_pool = NULL;
	sg_data.num_of_buffers = 0;

	if (drvdata->coherent &&
	    (areq_ctx->gen_ctx.op_type == DRV_CRYPTO_DIRECTION_DECRYPT) &&
<<<<<<< HEAD
	    likely(req->src == req->dst))
	{
=======
	    likely(req->src == req->dst)) {
>>>>>>> bb176f67
		u32 size_to_skip = req->assoclen;

		if (is_gcm4543)
			size_to_skip += crypto_aead_ivsize(tfm);

		/* copy mac to a temporary location to deal with possible
		 * data memory overriding that caused by cache coherence problem.
		 */
		ssi_buffer_mgr_copy_scatterlist_portion(
			areq_ctx->backup_mac, req->src,
			size_to_skip + req->cryptlen - areq_ctx->req_authsize,
			size_to_skip + req->cryptlen, SSI_SG_TO_BUF);
	}

	/* cacluate the size for cipher remove ICV in decrypt*/
	areq_ctx->cryptlen = (areq_ctx->gen_ctx.op_type ==
				 DRV_CRYPTO_DIRECTION_ENCRYPT) ?
				req->cryptlen :
				(req->cryptlen - authsize);

	areq_ctx->mac_buf_dma_addr = dma_map_single(dev, areq_ctx->mac_buf,
						    MAX_MAC_SIZE,
						    DMA_BIDIRECTIONAL);
	if (unlikely(dma_mapping_error(dev, areq_ctx->mac_buf_dma_addr))) {
		SSI_LOG_ERR("Mapping mac_buf %u B at va=%pK for DMA failed\n",
			    MAX_MAC_SIZE, areq_ctx->mac_buf);
		rc = -ENOMEM;
		goto aead_map_failure;
	}

	if (areq_ctx->ccm_hdr_size != ccm_header_size_null) {
		areq_ctx->ccm_iv0_dma_addr = dma_map_single(dev,
							    (areq_ctx->ccm_config + CCM_CTR_COUNT_0_OFFSET),
							    AES_BLOCK_SIZE,
							    DMA_TO_DEVICE);

		if (unlikely(dma_mapping_error(dev, areq_ctx->ccm_iv0_dma_addr))) {
			SSI_LOG_ERR("Mapping mac_buf %u B at va=%pK "
			"for DMA failed\n", AES_BLOCK_SIZE,
			(areq_ctx->ccm_config + CCM_CTR_COUNT_0_OFFSET));
			areq_ctx->ccm_iv0_dma_addr = 0;
			rc = -ENOMEM;
			goto aead_map_failure;
		}
		if (ssi_aead_handle_config_buf(dev, areq_ctx,
					       areq_ctx->ccm_config, &sg_data,
					       req->assoclen) != 0) {
			rc = -ENOMEM;
			goto aead_map_failure;
		}
	}

#if SSI_CC_HAS_AES_GCM
	if (areq_ctx->cipher_mode == DRV_CIPHER_GCTR) {
		areq_ctx->hkey_dma_addr = dma_map_single(dev,
							 areq_ctx->hkey,
							 AES_BLOCK_SIZE,
							 DMA_BIDIRECTIONAL);
		if (unlikely(dma_mapping_error(dev, areq_ctx->hkey_dma_addr))) {
			SSI_LOG_ERR("Mapping hkey %u B at va=%pK for DMA failed\n",
				    AES_BLOCK_SIZE, areq_ctx->hkey);
			rc = -ENOMEM;
			goto aead_map_failure;
		}

		areq_ctx->gcm_block_len_dma_addr = dma_map_single(dev,
								  &areq_ctx->gcm_len_block,
								  AES_BLOCK_SIZE,
								  DMA_TO_DEVICE);
		if (unlikely(dma_mapping_error(dev, areq_ctx->gcm_block_len_dma_addr))) {
			SSI_LOG_ERR("Mapping gcm_len_block %u B at va=%pK for DMA failed\n",
				    AES_BLOCK_SIZE, &areq_ctx->gcm_len_block);
			rc = -ENOMEM;
			goto aead_map_failure;
		}

		areq_ctx->gcm_iv_inc1_dma_addr = dma_map_single(dev,
								areq_ctx->gcm_iv_inc1,
								AES_BLOCK_SIZE,
								DMA_TO_DEVICE);

		if (unlikely(dma_mapping_error(dev, areq_ctx->gcm_iv_inc1_dma_addr))) {
			SSI_LOG_ERR("Mapping gcm_iv_inc1 %u B at va=%pK "
			"for DMA failed\n", AES_BLOCK_SIZE,
			(areq_ctx->gcm_iv_inc1));
			areq_ctx->gcm_iv_inc1_dma_addr = 0;
			rc = -ENOMEM;
			goto aead_map_failure;
		}

		areq_ctx->gcm_iv_inc2_dma_addr = dma_map_single(dev,
								areq_ctx->gcm_iv_inc2,
								AES_BLOCK_SIZE,
								DMA_TO_DEVICE);

		if (unlikely(dma_mapping_error(dev, areq_ctx->gcm_iv_inc2_dma_addr))) {
			SSI_LOG_ERR("Mapping gcm_iv_inc2 %u B at va=%pK "
			"for DMA failed\n", AES_BLOCK_SIZE,
			(areq_ctx->gcm_iv_inc2));
			areq_ctx->gcm_iv_inc2_dma_addr = 0;
			rc = -ENOMEM;
			goto aead_map_failure;
		}
	}
#endif /*SSI_CC_HAS_AES_GCM*/

	size_to_map = req->cryptlen + req->assoclen;
	if (areq_ctx->gen_ctx.op_type == DRV_CRYPTO_DIRECTION_ENCRYPT)
		size_to_map += authsize;

	if (is_gcm4543)
		size_to_map += crypto_aead_ivsize(tfm);
	rc = ssi_buffer_mgr_map_scatterlist(dev, req->src,
<<<<<<< HEAD
					    size_to_map, DMA_BIDIRECTIONAL, &(areq_ctx->src.nents),
=======
					    size_to_map, DMA_BIDIRECTIONAL, &areq_ctx->src.nents,
>>>>>>> bb176f67
					    LLI_MAX_NUM_OF_ASSOC_DATA_ENTRIES + LLI_MAX_NUM_OF_DATA_ENTRIES, &dummy, &mapped_nents);
	if (unlikely(rc != 0)) {
		rc = -ENOMEM;
		goto aead_map_failure;
	}

	if (likely(areq_ctx->is_single_pass)) {
		/*
		 * Create MLLI table for:
		 *   (1) Assoc. data
		 *   (2) Src/Dst SGLs
		 *   Note: IV is contg. buffer (not an SGL)
		 */
		rc = ssi_buffer_mgr_aead_chain_assoc(drvdata, req, &sg_data, true, false);
		if (unlikely(rc != 0))
			goto aead_map_failure;
		rc = ssi_buffer_mgr_aead_chain_iv(drvdata, req, &sg_data, true, false);
		if (unlikely(rc != 0))
			goto aead_map_failure;
		rc = ssi_buffer_mgr_aead_chain_data(drvdata, req, &sg_data, true, false);
		if (unlikely(rc != 0))
			goto aead_map_failure;
	} else { /* DOUBLE-PASS flow */
		/*
		 * Prepare MLLI table(s) in this order:
		 *
		 * If ENCRYPT/DECRYPT (inplace):
		 *   (1) MLLI table for assoc
		 *   (2) IV entry (chained right after end of assoc)
		 *   (3) MLLI for src/dst (inplace operation)
		 *
		 * If ENCRYPT (non-inplace)
		 *   (1) MLLI table for assoc
		 *   (2) IV entry (chained right after end of assoc)
		 *   (3) MLLI for dst
		 *   (4) MLLI for src
		 *
		 * If DECRYPT (non-inplace)
		 *   (1) MLLI table for assoc
		 *   (2) IV entry (chained right after end of assoc)
		 *   (3) MLLI for src
		 *   (4) MLLI for dst
		 */
		rc = ssi_buffer_mgr_aead_chain_assoc(drvdata, req, &sg_data, false, true);
		if (unlikely(rc != 0))
			goto aead_map_failure;
		rc = ssi_buffer_mgr_aead_chain_iv(drvdata, req, &sg_data, false, true);
		if (unlikely(rc != 0))
			goto aead_map_failure;
		rc = ssi_buffer_mgr_aead_chain_data(drvdata, req, &sg_data, true, true);
		if (unlikely(rc != 0))
			goto aead_map_failure;
	}

	/* Mlli support -start building the MLLI according to the above results */
	if (unlikely(
		(areq_ctx->assoc_buff_type == SSI_DMA_BUF_MLLI) ||
		(areq_ctx->data_buff_type == SSI_DMA_BUF_MLLI))) {
		mlli_params->curr_pool = buff_mgr->mlli_buffs_pool;
		rc = ssi_buffer_mgr_generate_mlli(dev, &sg_data, mlli_params);
		if (unlikely(rc != 0))
			goto aead_map_failure;

		ssi_buffer_mgr_update_aead_mlli_nents(drvdata, req);
		SSI_LOG_DEBUG("assoc params mn %d\n", areq_ctx->assoc.mlli_nents);
		SSI_LOG_DEBUG("src params mn %d\n", areq_ctx->src.mlli_nents);
		SSI_LOG_DEBUG("dst params mn %d\n", areq_ctx->dst.mlli_nents);
	}
	return 0;

aead_map_failure:
	ssi_buffer_mgr_unmap_aead_request(dev, req);
	return rc;
}

int ssi_buffer_mgr_map_hash_request_final(
	struct ssi_drvdata *drvdata, void *ctx, struct scatterlist *src, unsigned int nbytes, bool do_update)
{
	struct ahash_req_ctx *areq_ctx = (struct ahash_req_ctx *)ctx;
	struct device *dev = &drvdata->plat_dev->dev;
	u8 *curr_buff = areq_ctx->buff_index ? areq_ctx->buff1 :
			areq_ctx->buff0;
	u32 *curr_buff_cnt = areq_ctx->buff_index ? &areq_ctx->buff1_cnt :
			&areq_ctx->buff0_cnt;
	struct mlli_params *mlli_params = &areq_ctx->mlli_params;
	struct buffer_array sg_data;
	struct buff_mgr_handle *buff_mgr = drvdata->buff_mgr_handle;
	u32 dummy = 0;
	u32 mapped_nents = 0;

	SSI_LOG_DEBUG(" final params : curr_buff=%pK "
		     "curr_buff_cnt=0x%X nbytes = 0x%X "
		     "src=%pK curr_index=%u\n",
		     curr_buff, *curr_buff_cnt, nbytes,
		     src, areq_ctx->buff_index);
	/* Init the type of the dma buffer */
	areq_ctx->data_dma_buf_type = SSI_DMA_BUF_NULL;
	mlli_params->curr_pool = NULL;
	sg_data.num_of_buffers = 0;
	areq_ctx->in_nents = 0;

	if (unlikely(nbytes == 0 && *curr_buff_cnt == 0)) {
		/* nothing to do */
		return 0;
	}

	/*TODO: copy data in case that buffer is enough for operation */
	/* map the previous buffer */
	if (*curr_buff_cnt != 0) {
		if (ssi_ahash_handle_curr_buf(dev, areq_ctx, curr_buff,
					      *curr_buff_cnt, &sg_data) != 0) {
			return -ENOMEM;
		}
	}

	if (src && (nbytes > 0) && do_update) {
<<<<<<< HEAD
		if (unlikely(ssi_buffer_mgr_map_scatterlist(dev, src,
					  nbytes,
					  DMA_TO_DEVICE,
					  &areq_ctx->in_nents,
					  LLI_MAX_NUM_OF_DATA_ENTRIES,
					  &dummy, &mapped_nents))){
=======
		if (unlikely(ssi_buffer_mgr_map_scatterlist(dev, src, nbytes,
							    DMA_TO_DEVICE,
							    &areq_ctx->in_nents,
							    LLI_MAX_NUM_OF_DATA_ENTRIES,
							    &dummy,
							    &mapped_nents))){
>>>>>>> bb176f67
			goto unmap_curr_buff;
		}
		if (src && (mapped_nents == 1)
		     && (areq_ctx->data_dma_buf_type == SSI_DMA_BUF_NULL)) {
			memcpy(areq_ctx->buff_sg, src,
			       sizeof(struct scatterlist));
			areq_ctx->buff_sg->length = nbytes;
			areq_ctx->curr_sg = areq_ctx->buff_sg;
			areq_ctx->data_dma_buf_type = SSI_DMA_BUF_DLLI;
		} else {
			areq_ctx->data_dma_buf_type = SSI_DMA_BUF_MLLI;
		}
	}

	/*build mlli */
	if (unlikely(areq_ctx->data_dma_buf_type == SSI_DMA_BUF_MLLI)) {
		mlli_params->curr_pool = buff_mgr->mlli_buffs_pool;
		/* add the src data to the sg_data */
		ssi_buffer_mgr_add_scatterlist_entry(&sg_data,
						     areq_ctx->in_nents,
						     src, nbytes, 0, true,
						     &areq_ctx->mlli_nents);
		if (unlikely(ssi_buffer_mgr_generate_mlli(dev, &sg_data,
							  mlli_params) != 0)) {
			goto fail_unmap_din;
		}
	}
	/* change the buffer index for the unmap function */
	areq_ctx->buff_index = (areq_ctx->buff_index ^ 1);
	SSI_LOG_DEBUG("areq_ctx->data_dma_buf_type = %s\n",
		      GET_DMA_BUFFER_TYPE(areq_ctx->data_dma_buf_type));
	return 0;

fail_unmap_din:
	dma_unmap_sg(dev, src, areq_ctx->in_nents, DMA_TO_DEVICE);

unmap_curr_buff:
	if (*curr_buff_cnt != 0)
		dma_unmap_sg(dev, areq_ctx->buff_sg, 1, DMA_TO_DEVICE);

	return -ENOMEM;
}

int ssi_buffer_mgr_map_hash_request_update(
	struct ssi_drvdata *drvdata, void *ctx, struct scatterlist *src, unsigned int nbytes, unsigned int block_size)
{
	struct ahash_req_ctx *areq_ctx = (struct ahash_req_ctx *)ctx;
	struct device *dev = &drvdata->plat_dev->dev;
	u8 *curr_buff = areq_ctx->buff_index ? areq_ctx->buff1 :
			areq_ctx->buff0;
	u32 *curr_buff_cnt = areq_ctx->buff_index ? &areq_ctx->buff1_cnt :
			&areq_ctx->buff0_cnt;
	u8 *next_buff = areq_ctx->buff_index ? areq_ctx->buff0 :
			areq_ctx->buff1;
	u32 *next_buff_cnt = areq_ctx->buff_index ? &areq_ctx->buff0_cnt :
			&areq_ctx->buff1_cnt;
	struct mlli_params *mlli_params = &areq_ctx->mlli_params;
	unsigned int update_data_len;
	u32 total_in_len = nbytes + *curr_buff_cnt;
	struct buffer_array sg_data;
	struct buff_mgr_handle *buff_mgr = drvdata->buff_mgr_handle;
	unsigned int swap_index = 0;
	u32 dummy = 0;
	u32 mapped_nents = 0;

	SSI_LOG_DEBUG(" update params : curr_buff=%pK "
		     "curr_buff_cnt=0x%X nbytes=0x%X "
		     "src=%pK curr_index=%u\n",
		     curr_buff, *curr_buff_cnt, nbytes,
		     src, areq_ctx->buff_index);
	/* Init the type of the dma buffer */
	areq_ctx->data_dma_buf_type = SSI_DMA_BUF_NULL;
	mlli_params->curr_pool = NULL;
	areq_ctx->curr_sg = NULL;
	sg_data.num_of_buffers = 0;
	areq_ctx->in_nents = 0;

	if (unlikely(total_in_len < block_size)) {
		SSI_LOG_DEBUG(" less than one block: curr_buff=%pK "
			     "*curr_buff_cnt=0x%X copy_to=%pK\n",
			curr_buff, *curr_buff_cnt,
			&curr_buff[*curr_buff_cnt]);
		areq_ctx->in_nents =
			ssi_buffer_mgr_get_sgl_nents(src,
						     nbytes,
						     &dummy, NULL);
		sg_copy_to_buffer(src, areq_ctx->in_nents,
				  &curr_buff[*curr_buff_cnt], nbytes);
		*curr_buff_cnt += nbytes;
		return 1;
	}

	/* Calculate the residue size*/
	*next_buff_cnt = total_in_len & (block_size - 1);
	/* update data len */
	update_data_len = total_in_len - *next_buff_cnt;

	SSI_LOG_DEBUG(" temp length : *next_buff_cnt=0x%X "
		     "update_data_len=0x%X\n",
		*next_buff_cnt, update_data_len);

	/* Copy the new residue to next buffer */
	if (*next_buff_cnt != 0) {
		SSI_LOG_DEBUG(" handle residue: next buff %pK skip data %u"
			     " residue %u\n", next_buff,
			     (update_data_len - *curr_buff_cnt),
			     *next_buff_cnt);
		ssi_buffer_mgr_copy_scatterlist_portion(next_buff, src,
<<<<<<< HEAD
			     (update_data_len - *curr_buff_cnt),
			     nbytes, SSI_SG_TO_BUF);
=======
							(update_data_len - *curr_buff_cnt),
							nbytes, SSI_SG_TO_BUF);
>>>>>>> bb176f67
		/* change the buffer index for next operation */
		swap_index = 1;
	}

	if (*curr_buff_cnt != 0) {
		if (ssi_ahash_handle_curr_buf(dev, areq_ctx, curr_buff,
					      *curr_buff_cnt, &sg_data) != 0) {
			return -ENOMEM;
		}
		/* change the buffer index for next operation */
		swap_index = 1;
	}

	if (update_data_len > *curr_buff_cnt) {
		if (unlikely(ssi_buffer_mgr_map_scatterlist(dev, src,
<<<<<<< HEAD
					  (update_data_len - *curr_buff_cnt),
					  DMA_TO_DEVICE,
					  &areq_ctx->in_nents,
					  LLI_MAX_NUM_OF_DATA_ENTRIES,
					  &dummy, &mapped_nents))){
=======
							    (update_data_len - *curr_buff_cnt),
							    DMA_TO_DEVICE,
							    &areq_ctx->in_nents,
							    LLI_MAX_NUM_OF_DATA_ENTRIES,
							    &dummy,
							    &mapped_nents))){
>>>>>>> bb176f67
			goto unmap_curr_buff;
		}
		if ((mapped_nents == 1)
		     && (areq_ctx->data_dma_buf_type == SSI_DMA_BUF_NULL)) {
			/* only one entry in the SG and no previous data */
			memcpy(areq_ctx->buff_sg, src,
			       sizeof(struct scatterlist));
			areq_ctx->buff_sg->length = update_data_len;
			areq_ctx->data_dma_buf_type = SSI_DMA_BUF_DLLI;
			areq_ctx->curr_sg = areq_ctx->buff_sg;
		} else {
			areq_ctx->data_dma_buf_type = SSI_DMA_BUF_MLLI;
		}
	}

	if (unlikely(areq_ctx->data_dma_buf_type == SSI_DMA_BUF_MLLI)) {
		mlli_params->curr_pool = buff_mgr->mlli_buffs_pool;
		/* add the src data to the sg_data */
		ssi_buffer_mgr_add_scatterlist_entry(&sg_data,
						     areq_ctx->in_nents,
						     src,
						     (update_data_len - *curr_buff_cnt),
						     0,
						     true,
						     &areq_ctx->mlli_nents);
		if (unlikely(ssi_buffer_mgr_generate_mlli(dev, &sg_data,
							  mlli_params) != 0)) {
			goto fail_unmap_din;
		}
	}
	areq_ctx->buff_index = (areq_ctx->buff_index ^ swap_index);

	return 0;

fail_unmap_din:
	dma_unmap_sg(dev, src, areq_ctx->in_nents, DMA_TO_DEVICE);

unmap_curr_buff:
	if (*curr_buff_cnt != 0)
		dma_unmap_sg(dev, areq_ctx->buff_sg, 1, DMA_TO_DEVICE);

	return -ENOMEM;
}

void ssi_buffer_mgr_unmap_hash_request(
	struct device *dev, void *ctx, struct scatterlist *src, bool do_revert)
{
	struct ahash_req_ctx *areq_ctx = (struct ahash_req_ctx *)ctx;
	u32 *prev_len = areq_ctx->buff_index ?  &areq_ctx->buff0_cnt :
						&areq_ctx->buff1_cnt;

	/*In case a pool was set, a table was
	 *allocated and should be released
	 */
	if (areq_ctx->mlli_params.curr_pool) {
<<<<<<< HEAD
		SSI_LOG_DEBUG("free MLLI buffer: dma=0x%llX virt=%pK\n",
			     (unsigned long long)areq_ctx->mlli_params.mlli_dma_addr,
			     areq_ctx->mlli_params.mlli_virt_addr);
=======
		SSI_LOG_DEBUG("free MLLI buffer: dma=%pad virt=%pK\n",
			      areq_ctx->mlli_params.mlli_dma_addr,
			      areq_ctx->mlli_params.mlli_virt_addr);
>>>>>>> bb176f67
		dma_pool_free(areq_ctx->mlli_params.curr_pool,
			      areq_ctx->mlli_params.mlli_virt_addr,
			      areq_ctx->mlli_params.mlli_dma_addr);
	}

	if ((src) && likely(areq_ctx->in_nents != 0)) {
<<<<<<< HEAD
		SSI_LOG_DEBUG("Unmapped sg src: virt=%pK dma=0x%llX len=0x%X\n",
			     sg_virt(src),
			     (unsigned long long)sg_dma_address(src),
			     sg_dma_len(src));
=======
		SSI_LOG_DEBUG("Unmapped sg src: virt=%pK dma=%pad len=0x%X\n",
			      sg_virt(src),
			      sg_dma_address(src),
			      sg_dma_len(src));
>>>>>>> bb176f67
		dma_unmap_sg(dev, src,
			     areq_ctx->in_nents, DMA_TO_DEVICE);
	}

	if (*prev_len != 0) {
		SSI_LOG_DEBUG("Unmapped buffer: areq_ctx->buff_sg=%pK"
<<<<<<< HEAD
			     " dma=0x%llX len 0x%X\n",
				sg_virt(areq_ctx->buff_sg),
				(unsigned long long)sg_dma_address(areq_ctx->buff_sg),
=======
			     " dma=%pad len 0x%X\n",
				sg_virt(areq_ctx->buff_sg),
				sg_dma_address(areq_ctx->buff_sg),
>>>>>>> bb176f67
				sg_dma_len(areq_ctx->buff_sg));
		dma_unmap_sg(dev, areq_ctx->buff_sg, 1, DMA_TO_DEVICE);
		if (!do_revert) {
			/* clean the previous data length for update operation */
			*prev_len = 0;
		} else {
			areq_ctx->buff_index ^= 1;
		}
	}
}

int ssi_buffer_mgr_init(struct ssi_drvdata *drvdata)
{
	struct buff_mgr_handle *buff_mgr_handle;
	struct device *dev = &drvdata->plat_dev->dev;

<<<<<<< HEAD
	buff_mgr_handle = (struct buff_mgr_handle *)
		kmalloc(sizeof(struct buff_mgr_handle), GFP_KERNEL);
=======
	buff_mgr_handle = kmalloc(sizeof(*buff_mgr_handle), GFP_KERNEL);
>>>>>>> bb176f67
	if (!buff_mgr_handle)
		return -ENOMEM;

	drvdata->buff_mgr_handle = buff_mgr_handle;

	buff_mgr_handle->mlli_buffs_pool = dma_pool_create(
				"dx_single_mlli_tables", dev,
				MAX_NUM_OF_TOTAL_MLLI_ENTRIES *
				LLI_ENTRY_BYTE_SIZE,
				MLLI_TABLE_MIN_ALIGNMENT, 0);

	if (unlikely(!buff_mgr_handle->mlli_buffs_pool))
		goto error;

	return 0;

error:
	ssi_buffer_mgr_fini(drvdata);
	return -ENOMEM;
}

int ssi_buffer_mgr_fini(struct ssi_drvdata *drvdata)
{
	struct buff_mgr_handle *buff_mgr_handle = drvdata->buff_mgr_handle;

	if (buff_mgr_handle) {
		dma_pool_destroy(buff_mgr_handle->mlli_buffs_pool);
		kfree(drvdata->buff_mgr_handle);
		drvdata->buff_mgr_handle = NULL;
	}
	return 0;
}<|MERGE_RESOLUTION|>--- conflicted
+++ resolved
@@ -150,11 +150,7 @@
 	u32 **mlli_entry_pp)
 {
 	u32 *mlli_entry_p = *mlli_entry_pp;
-<<<<<<< HEAD
-	u32 new_nents;;
-=======
 	u32 new_nents;
->>>>>>> bb176f67
 
 	/* Verify there is no memory overflow*/
 	new_nents = (*curr_nents + buff_size / CC_MAX_MLLI_ENTRY_SIZE + 1);
@@ -166,13 +162,8 @@
 		cc_lli_set_addr(mlli_entry_p, buff_dma);
 		cc_lli_set_size(mlli_entry_p, CC_MAX_MLLI_ENTRY_SIZE);
 		SSI_LOG_DEBUG("entry[%d]: single_buff=0x%08X size=%08X\n", *curr_nents,
-<<<<<<< HEAD
-			   mlli_entry_p[LLI_WORD0_OFFSET],
-			   mlli_entry_p[LLI_WORD1_OFFSET]);
-=======
 			      mlli_entry_p[LLI_WORD0_OFFSET],
 			      mlli_entry_p[LLI_WORD1_OFFSET]);
->>>>>>> bb176f67
 		buff_dma += CC_MAX_MLLI_ENTRY_SIZE;
 		buff_size -= CC_MAX_MLLI_ENTRY_SIZE;
 		mlli_entry_p = mlli_entry_p + 2;
@@ -182,13 +173,8 @@
 	cc_lli_set_addr(mlli_entry_p, buff_dma);
 	cc_lli_set_size(mlli_entry_p, buff_size);
 	SSI_LOG_DEBUG("entry[%d]: single_buff=0x%08X size=%08X\n", *curr_nents,
-<<<<<<< HEAD
-		   mlli_entry_p[LLI_WORD0_OFFSET],
-		   mlli_entry_p[LLI_WORD1_OFFSET]);
-=======
 		      mlli_entry_p[LLI_WORD0_OFFSET],
 		      mlli_entry_p[LLI_WORD1_OFFSET]);
->>>>>>> bb176f67
 	mlli_entry_p = mlli_entry_p + 2;
 	*mlli_entry_pp = mlli_entry_p;
 	(*curr_nents)++;
@@ -196,13 +182,8 @@
 }
 
 static inline int ssi_buffer_mgr_render_scatterlist_to_mlli(
-<<<<<<< HEAD
-	struct scatterlist *sgl, u32 sgl_data_len, u32 sglOffset, u32 *curr_nents,
-	u32 **mlli_entry_pp)
-=======
 	struct scatterlist *sgl, u32 sgl_data_len, u32 sgl_offset,
 	u32 *curr_nents, u32 **mlli_entry_pp)
->>>>>>> bb176f67
 {
 	struct scatterlist *curr_sgl = sgl;
 	u32 *mlli_entry_p = *mlli_entry_pp;
@@ -211,18 +192,6 @@
 	for ( ; (curr_sgl) && (sgl_data_len != 0);
 	      curr_sgl = sg_next(curr_sgl)) {
 		u32 entry_data_len =
-<<<<<<< HEAD
-			(sgl_data_len > sg_dma_len(curr_sgl) - sglOffset) ?
-				sg_dma_len(curr_sgl) - sglOffset : sgl_data_len;
-		sgl_data_len -= entry_data_len;
-		rc = ssi_buffer_mgr_render_buff_to_mlli(
-			sg_dma_address(curr_sgl) + sglOffset, entry_data_len, curr_nents,
-			&mlli_entry_p);
-		if (rc != 0)
-			return rc;
-
-		sglOffset = 0;
-=======
 			(sgl_data_len > sg_dma_len(curr_sgl) - sgl_offset) ?
 				sg_dma_len(curr_sgl) - sgl_offset :
 				sgl_data_len;
@@ -234,7 +203,6 @@
 			return rc;
 
 		sgl_offset = 0;
->>>>>>> bb176f67
 	}
 	*mlli_entry_pp = mlli_entry_p;
 	return 0;
@@ -254,11 +222,7 @@
 	/* Allocate memory from the pointed pool */
 	mlli_params->mlli_virt_addr = dma_pool_alloc(
 			mlli_params->curr_pool, GFP_KERNEL,
-<<<<<<< HEAD
-			&(mlli_params->mlli_dma_addr));
-=======
 			&mlli_params->mlli_dma_addr);
->>>>>>> bb176f67
 	if (unlikely(!mlli_params->mlli_virt_addr)) {
 		SSI_LOG_ERR("dma_pool_alloc() failed\n");
 		rc = -ENOMEM;
@@ -286,11 +250,7 @@
 			/*Calculate the current MLLI table length for the
 			 *length field in the descriptor
 			 */
-<<<<<<< HEAD
-			*(sg_data->mlli_nents[i]) +=
-=======
 			*sg_data->mlli_nents[i] +=
->>>>>>> bb176f67
 				(total_nents - prev_total_nents);
 			prev_total_nents = total_nents;
 		}
@@ -358,11 +318,7 @@
 
 static int
 ssi_buffer_mgr_dma_map_sg(struct device *dev, struct scatterlist *sg, u32 nents,
-<<<<<<< HEAD
-			 enum dma_data_direction direction)
-=======
 			  enum dma_data_direction direction)
->>>>>>> bb176f67
 {
 	u32 i, j;
 	struct scatterlist *l_sg = sg;
@@ -403,17 +359,10 @@
 			SSI_LOG_ERR("dma_map_sg() single buffer failed\n");
 			return -ENOMEM;
 		}
-<<<<<<< HEAD
-		SSI_LOG_DEBUG("Mapped sg: dma_address=0x%llX "
-			     "page=%p addr=%pK offset=%u "
-			     "length=%u\n",
-			     (unsigned long long)sg_dma_address(sg),
-=======
 		SSI_LOG_DEBUG("Mapped sg: dma_address=%pad "
 			     "page=%p addr=%pK offset=%u "
 			     "length=%u\n",
 			     sg_dma_address(sg),
->>>>>>> bb176f67
 			     sg_page(sg),
 			     sg_virt(sg),
 			     sg->offset, sg->length);
@@ -422,11 +371,7 @@
 		*mapped_nents = 1;
 	} else {  /*sg_is_last*/
 		*nents = ssi_buffer_mgr_get_sgl_nents(sg, nbytes, lbytes,
-<<<<<<< HEAD
-						     &is_chained);
-=======
 						      &is_chained);
->>>>>>> bb176f67
 		if (*nents > max_sg_nents) {
 			*nents = 0;
 			SSI_LOG_ERR("Too many fragments. current %d max %d\n",
@@ -448,15 +393,9 @@
 			 * must have the same nents before and after map
 			 */
 			*mapped_nents = ssi_buffer_mgr_dma_map_sg(dev,
-<<<<<<< HEAD
-								 sg,
-								 *nents,
-								 direction);
-=======
 								  sg,
 								  *nents,
 								  direction);
->>>>>>> bb176f67
 			if (unlikely(*mapped_nents != *nents)) {
 				*nents = *mapped_nents;
 				SSI_LOG_ERR("dma_map_sg() sg buffer failed\n");
@@ -470,17 +409,10 @@
 
 static inline int
 ssi_aead_handle_config_buf(struct device *dev,
-<<<<<<< HEAD
-	struct aead_req_ctx *areq_ctx,
-	u8 *config_data,
-	struct buffer_array *sg_data,
-	unsigned int assoclen)
-=======
 			   struct aead_req_ctx *areq_ctx,
 			   u8 *config_data,
 			   struct buffer_array *sg_data,
 			   unsigned int assoclen)
->>>>>>> bb176f67
 {
 	SSI_LOG_DEBUG(" handle additional data config set to   DLLI\n");
 	/* create sg for the current buffer */
@@ -491,17 +423,10 @@
 			   "config buffer failed\n");
 			return -ENOMEM;
 	}
-<<<<<<< HEAD
-	SSI_LOG_DEBUG("Mapped curr_buff: dma_address=0x%llX "
-		     "page=%p addr=%pK "
-		     "offset=%u length=%u\n",
-		     (unsigned long long)sg_dma_address(&areq_ctx->ccm_adata_sg),
-=======
 	SSI_LOG_DEBUG("Mapped curr_buff: dma_address=%pad "
 		     "page=%p addr=%pK "
 		     "offset=%u length=%u\n",
 		     sg_dma_address(&areq_ctx->ccm_adata_sg),
->>>>>>> bb176f67
 		     sg_page(&areq_ctx->ccm_adata_sg),
 		     sg_virt(&areq_ctx->ccm_adata_sg),
 		     areq_ctx->ccm_adata_sg.offset,
@@ -509,32 +434,18 @@
 	/* prepare for case of MLLI */
 	if (assoclen > 0) {
 		ssi_buffer_mgr_add_scatterlist_entry(sg_data, 1,
-<<<<<<< HEAD
-						    &areq_ctx->ccm_adata_sg,
-						    (AES_BLOCK_SIZE +
-						    areq_ctx->ccm_hdr_size), 0,
-						    false, NULL);
-=======
 						     &areq_ctx->ccm_adata_sg,
 						     (AES_BLOCK_SIZE + areq_ctx->ccm_hdr_size),
 						     0, false, NULL);
->>>>>>> bb176f67
 	}
 	return 0;
 }
 
 static inline int ssi_ahash_handle_curr_buf(struct device *dev,
-<<<<<<< HEAD
-					   struct ahash_req_ctx *areq_ctx,
-					   u8 *curr_buff,
-					   u32 curr_buff_cnt,
-					   struct buffer_array *sg_data)
-=======
 					    struct ahash_req_ctx *areq_ctx,
 					    u8 *curr_buff,
 					    u32 curr_buff_cnt,
 					    struct buffer_array *sg_data)
->>>>>>> bb176f67
 {
 	SSI_LOG_DEBUG(" handle curr buff %x set to   DLLI\n", curr_buff_cnt);
 	/* create sg for the current buffer */
@@ -545,17 +456,10 @@
 			   "src buffer failed\n");
 			return -ENOMEM;
 	}
-<<<<<<< HEAD
-	SSI_LOG_DEBUG("Mapped curr_buff: dma_address=0x%llX "
-		     "page=%p addr=%pK "
-		     "offset=%u length=%u\n",
-		     (unsigned long long)sg_dma_address(areq_ctx->buff_sg),
-=======
 	SSI_LOG_DEBUG("Mapped curr_buff: dma_address=%pad "
 		     "page=%p addr=%pK "
 		     "offset=%u length=%u\n",
 		     sg_dma_address(areq_ctx->buff_sg),
->>>>>>> bb176f67
 		     sg_page(areq_ctx->buff_sg),
 		     sg_virt(areq_ctx->buff_sg),
 		     areq_ctx->buff_sg->offset,
@@ -579,15 +483,9 @@
 	struct blkcipher_req_ctx *req_ctx = (struct blkcipher_req_ctx *)ctx;
 
 	if (likely(req_ctx->gen_ctx.iv_dma_addr != 0)) {
-<<<<<<< HEAD
-		SSI_LOG_DEBUG("Unmapped iv: iv_dma_addr=0x%llX iv_size=%u\n",
-			(unsigned long long)req_ctx->gen_ctx.iv_dma_addr,
-			ivsize);
-=======
 		SSI_LOG_DEBUG("Unmapped iv: iv_dma_addr=%pad iv_size=%u\n",
 			      req_ctx->gen_ctx.iv_dma_addr,
 			      ivsize);
->>>>>>> bb176f67
 		dma_unmap_single(dev, req_ctx->gen_ctx.iv_dma_addr,
 				 ivsize,
 				 req_ctx->is_giv ? DMA_BIDIRECTIONAL :
@@ -600,25 +498,12 @@
 			      req_ctx->mlli_params.mlli_dma_addr);
 	}
 
-<<<<<<< HEAD
-	dma_unmap_sg(dev, src, req_ctx->in_nents,
-		DMA_BIDIRECTIONAL);
-	SSI_LOG_DEBUG("Unmapped req->src=%pK\n",
-		     sg_virt(src));
-
-	if (src != dst) {
-		dma_unmap_sg(dev, dst, req_ctx->out_nents,
-			DMA_BIDIRECTIONAL);
-		SSI_LOG_DEBUG("Unmapped req->dst=%pK\n",
-			sg_virt(dst));
-=======
 	dma_unmap_sg(dev, src, req_ctx->in_nents, DMA_BIDIRECTIONAL);
 	SSI_LOG_DEBUG("Unmapped req->src=%pK\n", sg_virt(src));
 
 	if (src != dst) {
 		dma_unmap_sg(dev, dst, req_ctx->out_nents, DMA_BIDIRECTIONAL);
 		SSI_LOG_DEBUG("Unmapped req->dst=%pK\n", sg_virt(dst));
->>>>>>> bb176f67
 	}
 }
 
@@ -653,24 +538,14 @@
 				       req_ctx->is_giv ? DMA_BIDIRECTIONAL :
 				       DMA_TO_DEVICE);
 		if (unlikely(dma_mapping_error(dev,
-<<<<<<< HEAD
-					req_ctx->gen_ctx.iv_dma_addr))) {
-=======
 					       req_ctx->gen_ctx.iv_dma_addr))) {
->>>>>>> bb176f67
 			SSI_LOG_ERR("Mapping iv %u B at va=%pK "
 				   "for DMA failed\n", ivsize, info);
 			return -ENOMEM;
 		}
-<<<<<<< HEAD
-		SSI_LOG_DEBUG("Mapped iv %u B at va=%pK to dma=0x%llX\n",
-			ivsize, info,
-			(unsigned long long)req_ctx->gen_ctx.iv_dma_addr);
-=======
 		SSI_LOG_DEBUG("Mapped iv %u B at va=%pK to dma=%pad\n",
 			      ivsize, info,
 			      req_ctx->gen_ctx.iv_dma_addr);
->>>>>>> bb176f67
 	} else {
 		req_ctx->gen_ctx.iv_dma_addr = 0;
 	}
@@ -718,16 +593,10 @@
 							     true,
 							     &req_ctx->in_mlli_nents);
 			ssi_buffer_mgr_add_scatterlist_entry(&sg_data,
-<<<<<<< HEAD
-				req_ctx->out_nents, dst,
-				nbytes, 0, true,
-				&req_ctx->out_mlli_nents);
-=======
 							     req_ctx->out_nents,
 							     dst, nbytes, 0,
 							     true,
 							     &req_ctx->out_mlli_nents);
->>>>>>> bb176f67
 		}
 	}
 
@@ -761,11 +630,7 @@
 
 	if (areq_ctx->mac_buf_dma_addr != 0) {
 		dma_unmap_single(dev, areq_ctx->mac_buf_dma_addr,
-<<<<<<< HEAD
-			MAX_MAC_SIZE, DMA_BIDIRECTIONAL);
-=======
 				 MAX_MAC_SIZE, DMA_BIDIRECTIONAL);
->>>>>>> bb176f67
 	}
 
 #if SSI_CC_HAS_AES_GCM
@@ -782,20 +647,12 @@
 
 		if (areq_ctx->gcm_iv_inc1_dma_addr != 0) {
 			dma_unmap_single(dev, areq_ctx->gcm_iv_inc1_dma_addr,
-<<<<<<< HEAD
-				AES_BLOCK_SIZE, DMA_TO_DEVICE);
-=======
 					 AES_BLOCK_SIZE, DMA_TO_DEVICE);
->>>>>>> bb176f67
 		}
 
 		if (areq_ctx->gcm_iv_inc2_dma_addr != 0) {
 			dma_unmap_single(dev, areq_ctx->gcm_iv_inc2_dma_addr,
-<<<<<<< HEAD
-				AES_BLOCK_SIZE, DMA_TO_DEVICE);
-=======
 					 AES_BLOCK_SIZE, DMA_TO_DEVICE);
->>>>>>> bb176f67
 		}
 	}
 #endif
@@ -803,11 +660,7 @@
 	if (areq_ctx->ccm_hdr_size != ccm_header_size_null) {
 		if (areq_ctx->ccm_iv0_dma_addr != 0) {
 			dma_unmap_single(dev, areq_ctx->ccm_iv0_dma_addr,
-<<<<<<< HEAD
-				AES_BLOCK_SIZE, DMA_TO_DEVICE);
-=======
 					 AES_BLOCK_SIZE, DMA_TO_DEVICE);
->>>>>>> bb176f67
 		}
 
 		dma_unmap_sg(dev, &areq_ctx->ccm_adata_sg, 1, DMA_TO_DEVICE);
@@ -821,15 +674,9 @@
 	 *allocated and should be released
 	 */
 	if (areq_ctx->mlli_params.curr_pool) {
-<<<<<<< HEAD
-		SSI_LOG_DEBUG("free MLLI buffer: dma=0x%08llX virt=%pK\n",
-			(unsigned long long)areq_ctx->mlli_params.mlli_dma_addr,
-			areq_ctx->mlli_params.mlli_virt_addr);
-=======
 		SSI_LOG_DEBUG("free MLLI buffer: dma=%pad virt=%pK\n",
 			      areq_ctx->mlli_params.mlli_dma_addr,
 			      areq_ctx->mlli_params.mlli_virt_addr);
->>>>>>> bb176f67
 		dma_pool_free(areq_ctx->mlli_params.curr_pool,
 			      areq_ctx->mlli_params.mlli_virt_addr,
 			      areq_ctx->mlli_params.mlli_dma_addr);
@@ -845,16 +692,6 @@
 	dma_unmap_sg(dev, req->src, ssi_buffer_mgr_get_sgl_nents(req->src, size_to_unmap, &dummy, &chained), DMA_BIDIRECTIONAL);
 	if (unlikely(req->src != req->dst)) {
 		SSI_LOG_DEBUG("Unmapping dst sgl: req->dst=%pK\n",
-<<<<<<< HEAD
-			sg_virt(req->dst));
-		dma_unmap_sg(dev, req->dst, ssi_buffer_mgr_get_sgl_nents(req->dst, size_to_unmap, &dummy, &chained),
-			DMA_BIDIRECTIONAL);
-	}
-	if (drvdata->coherent &&
-	    (areq_ctx->gen_ctx.op_type == DRV_CRYPTO_DIRECTION_DECRYPT) &&
-	    likely(req->src == req->dst))
-	{
-=======
 			      sg_virt(req->dst));
 		dma_unmap_sg(dev, req->dst,
 			     ssi_buffer_mgr_get_sgl_nents(req->dst,
@@ -866,7 +703,6 @@
 	if (drvdata->coherent &&
 	    (areq_ctx->gen_ctx.op_type == DRV_CRYPTO_DIRECTION_DECRYPT) &&
 	    likely(req->src == req->dst)) {
->>>>>>> bb176f67
 		u32 size_to_skip = req->assoclen;
 
 		if (areq_ctx->is_gcm4543)
@@ -956,15 +792,9 @@
 		goto chain_iv_exit;
 	}
 
-<<<<<<< HEAD
-	SSI_LOG_DEBUG("Mapped iv %u B at va=%pK to dma=0x%llX\n",
-		hw_iv_size, req->iv,
-		(unsigned long long)areq_ctx->gen_ctx.iv_dma_addr);
-=======
 	SSI_LOG_DEBUG("Mapped iv %u B at va=%pK to dma=%pad\n",
 		      hw_iv_size, req->iv,
 		      areq_ctx->gen_ctx.iv_dma_addr);
->>>>>>> bb176f67
 	if (do_chain && areq_ctx->plaintext_authenticate_only) {  // TODO: what about CTR?? ask Ron
 		struct crypto_aead *tfm = crypto_aead_reqtfm(req);
 		unsigned int iv_size_to_authenc = crypto_aead_ivsize(tfm);
@@ -1043,16 +873,9 @@
 	if (areq_ctx->ccm_hdr_size != ccm_header_size_null) {
 		if (unlikely((mapped_nents + 1) >
 			LLI_MAX_NUM_OF_ASSOC_DATA_ENTRIES)) {
-<<<<<<< HEAD
-			SSI_LOG_ERR("CCM case.Too many fragments. "
-				"Current %d max %d\n",
-				(areq_ctx->assoc.nents + 1),
-				LLI_MAX_NUM_OF_ASSOC_DATA_ENTRIES);
-=======
 			SSI_LOG_ERR("CCM case.Too many fragments. Current %d max %d\n",
 				    (areq_ctx->assoc.nents + 1),
 				    LLI_MAX_NUM_OF_ASSOC_DATA_ENTRIES);
->>>>>>> bb176f67
 			rc = -ENOMEM;
 			goto chain_assoc_exit;
 		}
@@ -1065,11 +888,7 @@
 		areq_ctx->assoc_buff_type = SSI_DMA_BUF_MLLI;
 
 	if (unlikely((do_chain) ||
-<<<<<<< HEAD
-		(areq_ctx->assoc_buff_type == SSI_DMA_BUF_MLLI))) {
-=======
 		     (areq_ctx->assoc_buff_type == SSI_DMA_BUF_MLLI))) {
->>>>>>> bb176f67
 		SSI_LOG_DEBUG("Chain assoc: buff_type=%s nents=%u\n",
 			      GET_DMA_BUFFER_TYPE(areq_ctx->assoc_buff_type),
 			      areq_ctx->assoc.nents);
@@ -1096,11 +915,7 @@
 	if (likely(req->src == req->dst)) {
 		/*INPLACE*/
 		areq_ctx->icv_dma_addr = sg_dma_address(
-<<<<<<< HEAD
-			areq_ctx->srcSgl) +
-=======
 			areq_ctx->src_sgl) +
->>>>>>> bb176f67
 			(*src_last_bytes - authsize);
 		areq_ctx->icv_virt_addr = sg_virt(
 			areq_ctx->src_sgl) +
@@ -1119,11 +934,7 @@
 			areq_ctx->dst_sgl) +
 			(*dst_last_bytes - authsize);
 		areq_ctx->icv_virt_addr = sg_virt(
-<<<<<<< HEAD
-			areq_ctx->dstSgl) +
-=======
 			areq_ctx->dst_sgl) +
->>>>>>> bb176f67
 			(*dst_last_bytes - authsize);
 	}
 }
@@ -1144,15 +955,6 @@
 	if (likely(req->src == req->dst)) {
 		/*INPLACE*/
 		ssi_buffer_mgr_add_scatterlist_entry(sg_data,
-<<<<<<< HEAD
-			areq_ctx->src.nents, areq_ctx->srcSgl,
-			areq_ctx->cryptlen, areq_ctx->srcOffset, is_last_table,
-			&areq_ctx->src.mlli_nents);
-
-		icv_nents = ssi_buffer_mgr_get_aead_icv_nents(areq_ctx->srcSgl,
-			areq_ctx->src.nents, authsize, *src_last_bytes,
-			&areq_ctx->is_icv_fragmented);
-=======
 						     areq_ctx->src.nents,
 						     areq_ctx->src_sgl,
 						     areq_ctx->cryptlen,
@@ -1165,7 +967,6 @@
 							      authsize,
 							      *src_last_bytes,
 							      &areq_ctx->is_icv_fragmented);
->>>>>>> bb176f67
 		if (unlikely(icv_nents < 0)) {
 			rc = -ENOTSUPP;
 			goto prepare_data_mlli_exit;
@@ -1206,30 +1007,13 @@
 				&areq_ctx->src_sgl[areq_ctx->src.nents - 1]) +
 				(*src_last_bytes - authsize);
 			areq_ctx->icv_virt_addr = sg_virt(
-<<<<<<< HEAD
-				&areq_ctx->srcSgl[areq_ctx->src.nents - 1]) +
-=======
 				&areq_ctx->src_sgl[areq_ctx->src.nents - 1]) +
->>>>>>> bb176f67
 				(*src_last_bytes - authsize);
 		}
 
 	} else if (direct == DRV_CRYPTO_DIRECTION_DECRYPT) {
 		/*NON-INPLACE and DECRYPT*/
 		ssi_buffer_mgr_add_scatterlist_entry(sg_data,
-<<<<<<< HEAD
-			areq_ctx->src.nents, areq_ctx->srcSgl,
-			areq_ctx->cryptlen, areq_ctx->srcOffset, is_last_table,
-			&areq_ctx->src.mlli_nents);
-		ssi_buffer_mgr_add_scatterlist_entry(sg_data,
-			areq_ctx->dst.nents, areq_ctx->dstSgl,
-			areq_ctx->cryptlen, areq_ctx->dstOffset, is_last_table,
-			&areq_ctx->dst.mlli_nents);
-
-		icv_nents = ssi_buffer_mgr_get_aead_icv_nents(areq_ctx->srcSgl,
-			areq_ctx->src.nents, authsize, *src_last_bytes,
-			&areq_ctx->is_icv_fragmented);
-=======
 						     areq_ctx->src.nents,
 						     areq_ctx->src_sgl,
 						     areq_ctx->cryptlen,
@@ -1249,7 +1033,6 @@
 							      authsize,
 							      *src_last_bytes,
 							      &areq_ctx->is_icv_fragmented);
->>>>>>> bb176f67
 		if (unlikely(icv_nents < 0)) {
 			rc = -ENOTSUPP;
 			goto prepare_data_mlli_exit;
@@ -1283,18 +1066,6 @@
 	} else {
 		/*NON-INPLACE and ENCRYPT*/
 		ssi_buffer_mgr_add_scatterlist_entry(sg_data,
-<<<<<<< HEAD
-			areq_ctx->dst.nents, areq_ctx->dstSgl,
-			areq_ctx->cryptlen, areq_ctx->dstOffset, is_last_table,
-			&areq_ctx->dst.mlli_nents);
-		ssi_buffer_mgr_add_scatterlist_entry(sg_data,
-			areq_ctx->src.nents, areq_ctx->srcSgl,
-			areq_ctx->cryptlen, areq_ctx->srcOffset, is_last_table,
-			&areq_ctx->src.mlli_nents);
-
-		icv_nents = ssi_buffer_mgr_get_aead_icv_nents(areq_ctx->dstSgl,
-			areq_ctx->dst.nents, authsize, *dst_last_bytes,
-=======
 						     areq_ctx->dst.nents,
 						     areq_ctx->dst_sgl,
 						     areq_ctx->cryptlen,
@@ -1313,7 +1084,6 @@
 							      areq_ctx->dst.nents,
 							      authsize,
 							      *dst_last_bytes,
->>>>>>> bb176f67
 			&areq_ctx->is_icv_fragmented);
 		if (unlikely(icv_nents < 0)) {
 			rc = -ENOTSUPP;
@@ -1376,21 +1146,13 @@
 
 	size_for_map += (direct == DRV_CRYPTO_DIRECTION_ENCRYPT) ? authsize : 0;
 	src_mapped_nents = ssi_buffer_mgr_get_sgl_nents(req->src, size_for_map, &src_last_bytes, &chained);
-<<<<<<< HEAD
-	sg_index = areq_ctx->srcSgl->length;
-=======
 	sg_index = areq_ctx->src_sgl->length;
->>>>>>> bb176f67
 	//check where the data starts
 	while (sg_index <= size_to_skip) {
 		offset -= areq_ctx->src_sgl->length;
 		areq_ctx->src_sgl = sg_next(areq_ctx->src_sgl);
 		//if have reached the end of the sgl, then this is unexpected
-<<<<<<< HEAD
-		if (!areq_ctx->srcSgl) {
-=======
 		if (!areq_ctx->src_sgl) {
->>>>>>> bb176f67
 			SSI_LOG_ERR("reached end of sg list. unexpected\n");
 			BUG();
 		}
@@ -1405,11 +1167,7 @@
 
 	areq_ctx->src.nents = src_mapped_nents;
 
-<<<<<<< HEAD
-	areq_ctx->srcOffset = offset;
-=======
 	areq_ctx->src_offset = offset;
->>>>>>> bb176f67
 
 	if (req->src != req->dst) {
 		size_for_map = req->assoclen + req->cryptlen;
@@ -1430,26 +1188,15 @@
 	}
 
 	dst_mapped_nents = ssi_buffer_mgr_get_sgl_nents(req->dst, size_for_map, &dst_last_bytes, &chained);
-<<<<<<< HEAD
-	sg_index = areq_ctx->dstSgl->length;
-=======
 	sg_index = areq_ctx->dst_sgl->length;
->>>>>>> bb176f67
 	offset = size_to_skip;
 
 	//check where the data starts
 	while (sg_index <= size_to_skip) {
-<<<<<<< HEAD
-		offset -= areq_ctx->dstSgl->length;
-		areq_ctx->dstSgl = sg_next(areq_ctx->dstSgl);
-		//if have reached the end of the sgl, then this is unexpected
-		if (!areq_ctx->dstSgl) {
-=======
 		offset -= areq_ctx->dst_sgl->length;
 		areq_ctx->dst_sgl = sg_next(areq_ctx->dst_sgl);
 		//if have reached the end of the sgl, then this is unexpected
 		if (!areq_ctx->dst_sgl) {
->>>>>>> bb176f67
 			SSI_LOG_ERR("reached end of sg list. unexpected\n");
 			BUG();
 		}
@@ -1483,11 +1230,7 @@
 }
 
 static void ssi_buffer_mgr_update_aead_mlli_nents(struct ssi_drvdata *drvdata,
-<<<<<<< HEAD
-					   struct aead_request *req)
-=======
 						  struct aead_request *req)
->>>>>>> bb176f67
 {
 	struct aead_req_ctx *areq_ctx = aead_request_ctx(req);
 	u32 curr_mlli_size = 0;
@@ -1559,12 +1302,7 @@
 
 	if (drvdata->coherent &&
 	    (areq_ctx->gen_ctx.op_type == DRV_CRYPTO_DIRECTION_DECRYPT) &&
-<<<<<<< HEAD
-	    likely(req->src == req->dst))
-	{
-=======
 	    likely(req->src == req->dst)) {
->>>>>>> bb176f67
 		u32 size_to_skip = req->assoclen;
 
 		if (is_gcm4543)
@@ -1678,11 +1416,7 @@
 	if (is_gcm4543)
 		size_to_map += crypto_aead_ivsize(tfm);
 	rc = ssi_buffer_mgr_map_scatterlist(dev, req->src,
-<<<<<<< HEAD
-					    size_to_map, DMA_BIDIRECTIONAL, &(areq_ctx->src.nents),
-=======
 					    size_to_map, DMA_BIDIRECTIONAL, &areq_ctx->src.nents,
->>>>>>> bb176f67
 					    LLI_MAX_NUM_OF_ASSOC_DATA_ENTRIES + LLI_MAX_NUM_OF_DATA_ENTRIES, &dummy, &mapped_nents);
 	if (unlikely(rc != 0)) {
 		rc = -ENOMEM;
@@ -1799,21 +1533,12 @@
 	}
 
 	if (src && (nbytes > 0) && do_update) {
-<<<<<<< HEAD
-		if (unlikely(ssi_buffer_mgr_map_scatterlist(dev, src,
-					  nbytes,
-					  DMA_TO_DEVICE,
-					  &areq_ctx->in_nents,
-					  LLI_MAX_NUM_OF_DATA_ENTRIES,
-					  &dummy, &mapped_nents))){
-=======
 		if (unlikely(ssi_buffer_mgr_map_scatterlist(dev, src, nbytes,
 							    DMA_TO_DEVICE,
 							    &areq_ctx->in_nents,
 							    LLI_MAX_NUM_OF_DATA_ENTRIES,
 							    &dummy,
 							    &mapped_nents))){
->>>>>>> bb176f67
 			goto unmap_curr_buff;
 		}
 		if (src && (mapped_nents == 1)
@@ -1922,13 +1647,8 @@
 			     (update_data_len - *curr_buff_cnt),
 			     *next_buff_cnt);
 		ssi_buffer_mgr_copy_scatterlist_portion(next_buff, src,
-<<<<<<< HEAD
-			     (update_data_len - *curr_buff_cnt),
-			     nbytes, SSI_SG_TO_BUF);
-=======
 							(update_data_len - *curr_buff_cnt),
 							nbytes, SSI_SG_TO_BUF);
->>>>>>> bb176f67
 		/* change the buffer index for next operation */
 		swap_index = 1;
 	}
@@ -1944,20 +1664,12 @@
 
 	if (update_data_len > *curr_buff_cnt) {
 		if (unlikely(ssi_buffer_mgr_map_scatterlist(dev, src,
-<<<<<<< HEAD
-					  (update_data_len - *curr_buff_cnt),
-					  DMA_TO_DEVICE,
-					  &areq_ctx->in_nents,
-					  LLI_MAX_NUM_OF_DATA_ENTRIES,
-					  &dummy, &mapped_nents))){
-=======
 							    (update_data_len - *curr_buff_cnt),
 							    DMA_TO_DEVICE,
 							    &areq_ctx->in_nents,
 							    LLI_MAX_NUM_OF_DATA_ENTRIES,
 							    &dummy,
 							    &mapped_nents))){
->>>>>>> bb176f67
 			goto unmap_curr_buff;
 		}
 		if ((mapped_nents == 1)
@@ -2013,47 +1725,28 @@
 	 *allocated and should be released
 	 */
 	if (areq_ctx->mlli_params.curr_pool) {
-<<<<<<< HEAD
-		SSI_LOG_DEBUG("free MLLI buffer: dma=0x%llX virt=%pK\n",
-			     (unsigned long long)areq_ctx->mlli_params.mlli_dma_addr,
-			     areq_ctx->mlli_params.mlli_virt_addr);
-=======
 		SSI_LOG_DEBUG("free MLLI buffer: dma=%pad virt=%pK\n",
 			      areq_ctx->mlli_params.mlli_dma_addr,
 			      areq_ctx->mlli_params.mlli_virt_addr);
->>>>>>> bb176f67
 		dma_pool_free(areq_ctx->mlli_params.curr_pool,
 			      areq_ctx->mlli_params.mlli_virt_addr,
 			      areq_ctx->mlli_params.mlli_dma_addr);
 	}
 
 	if ((src) && likely(areq_ctx->in_nents != 0)) {
-<<<<<<< HEAD
-		SSI_LOG_DEBUG("Unmapped sg src: virt=%pK dma=0x%llX len=0x%X\n",
-			     sg_virt(src),
-			     (unsigned long long)sg_dma_address(src),
-			     sg_dma_len(src));
-=======
 		SSI_LOG_DEBUG("Unmapped sg src: virt=%pK dma=%pad len=0x%X\n",
 			      sg_virt(src),
 			      sg_dma_address(src),
 			      sg_dma_len(src));
->>>>>>> bb176f67
 		dma_unmap_sg(dev, src,
 			     areq_ctx->in_nents, DMA_TO_DEVICE);
 	}
 
 	if (*prev_len != 0) {
 		SSI_LOG_DEBUG("Unmapped buffer: areq_ctx->buff_sg=%pK"
-<<<<<<< HEAD
-			     " dma=0x%llX len 0x%X\n",
-				sg_virt(areq_ctx->buff_sg),
-				(unsigned long long)sg_dma_address(areq_ctx->buff_sg),
-=======
 			     " dma=%pad len 0x%X\n",
 				sg_virt(areq_ctx->buff_sg),
 				sg_dma_address(areq_ctx->buff_sg),
->>>>>>> bb176f67
 				sg_dma_len(areq_ctx->buff_sg));
 		dma_unmap_sg(dev, areq_ctx->buff_sg, 1, DMA_TO_DEVICE);
 		if (!do_revert) {
@@ -2070,12 +1763,7 @@
 	struct buff_mgr_handle *buff_mgr_handle;
 	struct device *dev = &drvdata->plat_dev->dev;
 
-<<<<<<< HEAD
-	buff_mgr_handle = (struct buff_mgr_handle *)
-		kmalloc(sizeof(struct buff_mgr_handle), GFP_KERNEL);
-=======
 	buff_mgr_handle = kmalloc(sizeof(*buff_mgr_handle), GFP_KERNEL);
->>>>>>> bb176f67
 	if (!buff_mgr_handle)
 		return -ENOMEM;
 
