/*
 * adl_pci6208.c
 * Comedi driver for ADLink 6208 series cards
 *
 * COMEDI - Linux Control and Measurement Device Interface
 * Copyright (C) 2000 David A. Schleef <ds@schleef.org>
 *
 * This program is free software; you can redistribute it and/or modify
 * it under the terms of the GNU General Public License as published by
 * the Free Software Foundation; either version 2 of the License, or
 * (at your option) any later version.
 *
 * This program is distributed in the hope that it will be useful,
 * but WITHOUT ANY WARRANTY; without even the implied warranty of
 * MERCHANTABILITY or FITNESS FOR A PARTICULAR PURPOSE.  See the
 * GNU General Public License for more details.
 */

/*
 * Driver: adl_pci6208
 * Description: ADLink PCI-6208/6216 Series Multi-channel Analog Output Cards
 * Devices: (ADLink) PCI-6208 [adl_pci6208]
 *	    (ADLink) PCI-6216 [adl_pci6216]
 * Author: nsyeow <nsyeow@pd.jaring.my>
 * Updated: Fri, 30 Jan 2004 14:44:27 +0800
 * Status: untested
 *
 * Configuration Options: not applicable, uses PCI auto config
 */

#include <linux/module.h>
<<<<<<< HEAD
=======
#include <linux/delay.h>
>>>>>>> d8ec26d7
#include <linux/pci.h>

#include "../comedidev.h"

/*
 * PCI-6208/6216-GL register map
 */
#define PCI6208_AO_CONTROL(x)		(0x00 + (2 * (x)))
#define PCI6208_AO_STATUS		0x00
#define PCI6208_AO_STATUS_DATA_SEND	(1 << 0)
#define PCI6208_DIO			0x40
#define PCI6208_DIO_DO_MASK		(0x0f)
#define PCI6208_DIO_DO_SHIFT		(0)
#define PCI6208_DIO_DI_MASK		(0xf0)
#define PCI6208_DIO_DI_SHIFT		(4)

#define PCI6208_MAX_AO_CHANNELS		16

enum pci6208_boardid {
	BOARD_PCI6208,
	BOARD_PCI6216,
};

struct pci6208_board {
	const char *name;
	int ao_chans;
};

static const struct pci6208_board pci6208_boards[] = {
	[BOARD_PCI6208] = {
		.name		= "adl_pci6208",
		.ao_chans	= 8,
	},
	[BOARD_PCI6216] = {
		.name		= "adl_pci6216",
		.ao_chans	= 16,
	},
};

struct pci6208_private {
	unsigned int ao_readback[PCI6208_MAX_AO_CHANNELS];
};

static int pci6208_ao_wait_for_data_send(struct comedi_device *dev,
					 unsigned int timeout)
{
	unsigned int status;

	while (timeout--) {
		status = inw(dev->iobase + PCI6208_AO_STATUS);
		if ((status & PCI6208_AO_STATUS_DATA_SEND) == 0)
			return 0;
		udelay(1);
	}

	return -ETIME;
}

static int pci6208_ao_insn_write(struct comedi_device *dev,
				 struct comedi_subdevice *s,
				 struct comedi_insn *insn,
				 unsigned int *data)
{
	struct pci6208_private *devpriv = dev->private;
	unsigned int chan = CR_CHAN(insn->chanspec);
	unsigned int val = devpriv->ao_readback[chan];
	int ret;
	int i;

	for (i = 0; i < insn->n; i++) {
		val = data[i];

		/* D/A transfer rate is 2.2us, wait up to 10us */
		ret = pci6208_ao_wait_for_data_send(dev, 10);
		if (ret)
			return ret;

		/* the hardware expects two's complement values */
		outw(comedi_offset_munge(s, val),
		     dev->iobase + PCI6208_AO_CONTROL(chan));
	}
	devpriv->ao_readback[chan] = val;

	return insn->n;
}

static int pci6208_ao_insn_read(struct comedi_device *dev,
				struct comedi_subdevice *s,
				struct comedi_insn *insn,
				unsigned int *data)
{
	struct pci6208_private *devpriv = dev->private;
	unsigned int chan = CR_CHAN(insn->chanspec);
	int i;

	for (i = 0; i < insn->n; i++)
		data[i] = devpriv->ao_readback[chan];

	return insn->n;
}

static int pci6208_di_insn_bits(struct comedi_device *dev,
				struct comedi_subdevice *s,
				struct comedi_insn *insn,
				unsigned int *data)
{
	unsigned int val;

	val = inw(dev->iobase + PCI6208_DIO);
	val = (val & PCI6208_DIO_DI_MASK) >> PCI6208_DIO_DI_SHIFT;

	data[1] = val;

	return insn->n;
}

static int pci6208_do_insn_bits(struct comedi_device *dev,
				struct comedi_subdevice *s,
				struct comedi_insn *insn,
				unsigned int *data)
{
	if (comedi_dio_update_state(s, data))
		outw(s->state, dev->iobase + PCI6208_DIO);

	data[1] = s->state;

	return insn->n;
}

static int pci6208_auto_attach(struct comedi_device *dev,
			       unsigned long context)
{
	struct pci_dev *pcidev = comedi_to_pci_dev(dev);
	const struct pci6208_board *boardinfo = NULL;
	struct pci6208_private *devpriv;
	struct comedi_subdevice *s;
	unsigned int val;
	int ret;

	if (context < ARRAY_SIZE(pci6208_boards))
		boardinfo = &pci6208_boards[context];
	if (!boardinfo)
		return -ENODEV;
	dev->board_ptr = boardinfo;
	dev->board_name = boardinfo->name;

	devpriv = comedi_alloc_devpriv(dev, sizeof(*devpriv));
	if (!devpriv)
		return -ENOMEM;

	ret = comedi_pci_enable(dev);
	if (ret)
		return ret;
	dev->iobase = pci_resource_start(pcidev, 2);

	ret = comedi_alloc_subdevices(dev, 3);
	if (ret)
		return ret;

	s = &dev->subdevices[0];
	/* analog output subdevice */
	s->type		= COMEDI_SUBD_AO;
	s->subdev_flags	= SDF_WRITABLE;
	s->n_chan	= boardinfo->ao_chans;
	s->maxdata	= 0xffff;
	s->range_table	= &range_bipolar10;
	s->insn_write	= pci6208_ao_insn_write;
	s->insn_read	= pci6208_ao_insn_read;

	s = &dev->subdevices[1];
	/* digital input subdevice */
	s->type		= COMEDI_SUBD_DI;
	s->subdev_flags	= SDF_READABLE;
	s->n_chan	= 4;
	s->maxdata	= 1;
	s->range_table	= &range_digital;
	s->insn_bits	= pci6208_di_insn_bits;

	s = &dev->subdevices[2];
	/* digital output subdevice */
	s->type		= COMEDI_SUBD_DO;
	s->subdev_flags	= SDF_WRITABLE;
	s->n_chan	= 4;
	s->maxdata	= 1;
	s->range_table	= &range_digital;
	s->insn_bits	= pci6208_do_insn_bits;

	/*
	 * Get the read back signals from the digital outputs
	 * and save it as the initial state for the subdevice.
	 */
	val = inw(dev->iobase + PCI6208_DIO);
	val = (val & PCI6208_DIO_DO_MASK) >> PCI6208_DIO_DO_SHIFT;
	s->state	= val;

	return 0;
}

static struct comedi_driver adl_pci6208_driver = {
	.driver_name	= "adl_pci6208",
	.module		= THIS_MODULE,
	.auto_attach	= pci6208_auto_attach,
	.detach		= comedi_pci_disable,
};

static int adl_pci6208_pci_probe(struct pci_dev *dev,
				 const struct pci_device_id *id)
{
	return comedi_pci_auto_config(dev, &adl_pci6208_driver,
				      id->driver_data);
}

static DEFINE_PCI_DEVICE_TABLE(adl_pci6208_pci_table) = {
	{ PCI_VDEVICE(ADLINK, 0x6208), BOARD_PCI6208 },
	{ PCI_VDEVICE(ADLINK, 0x6216), BOARD_PCI6216 },
	{ 0 }
};
MODULE_DEVICE_TABLE(pci, adl_pci6208_pci_table);

static struct pci_driver adl_pci6208_pci_driver = {
	.name		= "adl_pci6208",
	.id_table	= adl_pci6208_pci_table,
	.probe		= adl_pci6208_pci_probe,
	.remove		= comedi_pci_auto_unconfig,
};
module_comedi_pci_driver(adl_pci6208_driver, adl_pci6208_pci_driver);

MODULE_AUTHOR("Comedi http://www.comedi.org");
MODULE_DESCRIPTION("Comedi driver for ADLink 6208 series cards");
MODULE_LICENSE("GPL");<|MERGE_RESOLUTION|>--- conflicted
+++ resolved
@@ -29,10 +29,7 @@
  */
 
 #include <linux/module.h>
-<<<<<<< HEAD
-=======
 #include <linux/delay.h>
->>>>>>> d8ec26d7
 #include <linux/pci.h>
 
 #include "../comedidev.h"
