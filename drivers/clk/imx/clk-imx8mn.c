--- conflicted
+++ resolved
@@ -298,21 +298,12 @@
 	struct device_node *np = dev->of_node;
 	void __iomem *base;
 	int ret, i;
-<<<<<<< HEAD
 
 	clk_hw_data = kzalloc(struct_size(clk_hw_data, hws,
 					  IMX8MN_CLK_END), GFP_KERNEL);
 	if (WARN_ON(!clk_hw_data))
 		return -ENOMEM;
 
-=======
-
-	clk_hw_data = kzalloc(struct_size(clk_hw_data, hws,
-					  IMX8MN_CLK_END), GFP_KERNEL);
-	if (WARN_ON(!clk_hw_data))
-		return -ENOMEM;
-
->>>>>>> 04d5ce62
 	clk_hw_data->num = IMX8MN_CLK_END;
 	hws = clk_hw_data->hws;
 
@@ -423,17 +414,6 @@
 
 	/* CORE */
 	hws[IMX8MN_CLK_A53_SRC] = imx_clk_hw_mux2("arm_a53_src", base + 0x8000, 24, 3, imx8mn_a53_sels, ARRAY_SIZE(imx8mn_a53_sels));
-<<<<<<< HEAD
-	hws[IMX8MN_CLK_GPU_CORE_SRC] = imx_clk_hw_mux2("gpu_core_src", base + 0x8180, 24, 3,  imx8mn_gpu_core_sels, ARRAY_SIZE(imx8mn_gpu_core_sels));
-	hws[IMX8MN_CLK_GPU_SHADER_SRC] = imx_clk_hw_mux2("gpu_shader_src", base + 0x8200, 24, 3, imx8mn_gpu_shader_sels,  ARRAY_SIZE(imx8mn_gpu_shader_sels));
-	hws[IMX8MN_CLK_A53_CG] = imx_clk_hw_gate3("arm_a53_cg", "arm_a53_src", base + 0x8000, 28);
-	hws[IMX8MN_CLK_GPU_CORE_CG] = imx_clk_hw_gate3("gpu_core_cg", "gpu_core_src", base + 0x8180, 28);
-	hws[IMX8MN_CLK_GPU_SHADER_CG] = imx_clk_hw_gate3("gpu_shader_cg", "gpu_shader_src", base + 0x8200, 28);
-
-	hws[IMX8MN_CLK_A53_DIV] = imx_clk_hw_divider2("arm_a53_div", "arm_a53_cg", base + 0x8000, 0, 3);
-	hws[IMX8MN_CLK_GPU_CORE_DIV] = imx_clk_hw_divider2("gpu_core_div", "gpu_core_cg", base + 0x8180, 0, 3);
-	hws[IMX8MN_CLK_GPU_SHADER_DIV] = imx_clk_hw_divider2("gpu_shader_div", "gpu_shader_cg", base + 0x8200, 0, 3);
-=======
 	hws[IMX8MN_CLK_A53_CG] = imx_clk_hw_gate3("arm_a53_cg", "arm_a53_src", base + 0x8000, 28);
 	hws[IMX8MN_CLK_A53_DIV] = imx_clk_hw_divider2("arm_a53_div", "arm_a53_cg", base + 0x8000, 0, 3);
 
@@ -449,7 +429,6 @@
 
 	/* CORE SEL */
 	hws[IMX8MN_CLK_A53_CORE] = imx_clk_hw_mux2("arm_a53_core", base + 0x9880, 24, 1, imx8mn_a53_core_sels, ARRAY_SIZE(imx8mn_a53_core_sels));
->>>>>>> 04d5ce62
 
 	/* BUS */
 	hws[IMX8MN_CLK_MAIN_AXI] = imx8m_clk_hw_composite_critical("main_axi", imx8mn_main_axi_sels, base + 0x8800);
@@ -551,20 +530,13 @@
 	hws[IMX8MN_CLK_SAI5_IPG] = imx_clk_hw_gate2_shared2("sai5_ipg_clk", "ipg_audio_root", base + 0x4370, 0, &share_count_sai5);
 	hws[IMX8MN_CLK_SAI6_ROOT] = imx_clk_hw_gate2_shared2("sai6_root_clk", "sai6", base + 0x4380, 0, &share_count_sai6);
 	hws[IMX8MN_CLK_SAI6_IPG] = imx_clk_hw_gate2_shared2("sai6_ipg_clk", "ipg_audio_root", base + 0x4380, 0, &share_count_sai6);
-<<<<<<< HEAD
-=======
 	hws[IMX8MN_CLK_SNVS_ROOT] = imx_clk_hw_gate4("snvs_root_clk", "ipg_root", base + 0x4470, 0);
->>>>>>> 04d5ce62
 	hws[IMX8MN_CLK_UART1_ROOT] = imx_clk_hw_gate4("uart1_root_clk", "uart1", base + 0x4490, 0);
 	hws[IMX8MN_CLK_UART2_ROOT] = imx_clk_hw_gate4("uart2_root_clk", "uart2", base + 0x44a0, 0);
 	hws[IMX8MN_CLK_UART3_ROOT] = imx_clk_hw_gate4("uart3_root_clk", "uart3", base + 0x44b0, 0);
 	hws[IMX8MN_CLK_UART4_ROOT] = imx_clk_hw_gate4("uart4_root_clk", "uart4", base + 0x44c0, 0);
 	hws[IMX8MN_CLK_USB1_CTRL_ROOT] = imx_clk_hw_gate4("usb1_ctrl_root_clk", "usb_bus", base + 0x44d0, 0);
-<<<<<<< HEAD
-	hws[IMX8MN_CLK_GPU_CORE_ROOT] = imx_clk_hw_gate4("gpu_core_root_clk", "gpu_core_div", base + 0x44f0, 0);
-=======
 	hws[IMX8MN_CLK_GPU_CORE_ROOT] = imx_clk_hw_gate4("gpu_core_root_clk", "gpu_core", base + 0x44f0, 0);
->>>>>>> 04d5ce62
 	hws[IMX8MN_CLK_USDHC1_ROOT] = imx_clk_hw_gate4("usdhc1_root_clk", "usdhc1", base + 0x4510, 0);
 	hws[IMX8MN_CLK_USDHC2_ROOT] = imx_clk_hw_gate4("usdhc2_root_clk", "usdhc2", base + 0x4520, 0);
 	hws[IMX8MN_CLK_WDOG1_ROOT] = imx_clk_hw_gate4("wdog1_root_clk", "wdog", base + 0x4530, 0);
@@ -587,13 +559,6 @@
 
 	hws[IMX8MN_CLK_DRAM_ALT_ROOT] = imx_clk_hw_fixed_factor("dram_alt_root", "dram_alt", 1, 4);
 
-<<<<<<< HEAD
-	hws[IMX8MN_CLK_ARM] = imx_clk_hw_cpu("arm", "arm_a53_div",
-					   hws[IMX8MN_CLK_A53_DIV]->clk,
-					   hws[IMX8MN_CLK_A53_SRC]->clk,
-					   hws[IMX8MN_ARM_PLL_OUT]->clk,
-					   hws[IMX8MN_SYS_PLL1_800M]->clk);
-=======
 	hws[IMX8MN_CLK_ARM] = imx_clk_hw_cpu("arm", "arm_a53_core",
 					   hws[IMX8MN_CLK_A53_CORE]->clk,
 					   hws[IMX8MN_CLK_A53_CORE]->clk,
@@ -602,7 +567,6 @@
 
 	clk_hw_set_parent(hws[IMX8MN_CLK_A53_SRC], hws[IMX8MN_SYS_PLL1_800M]);
 	clk_hw_set_parent(hws[IMX8MN_CLK_A53_CORE], hws[IMX8MN_ARM_PLL_OUT]);
->>>>>>> 04d5ce62
 
 	imx_check_clk_hws(hws, IMX8MN_CLK_END);
 
