--- conflicted
+++ resolved
@@ -29,11 +29,8 @@
  * registers; newer ones are much simpler and we can use the new DRM plane
  * support.
  */
-<<<<<<< HEAD
-=======
 
 #include <drm/drm_atomic.h>
->>>>>>> 0ecfebd2
 #include <drm/drm_atomic_helper.h>
 #include <drm/drm_color_mgmt.h>
 #include <drm/drm_crtc.h>
@@ -43,9 +40,6 @@
 #include <drm/i915_drm.h>
 
 #include "i915_drv.h"
-<<<<<<< HEAD
-#include <drm/drm_color_mgmt.h>
-=======
 #include "intel_atomic_plane.h"
 #include "intel_drv.h"
 #include "intel_frontbuffer.h"
@@ -65,7 +59,6 @@
 		return false;
 	}
 }
->>>>>>> 0ecfebd2
 
 int intel_usecs_to_scanlines(const struct drm_display_mode *adjusted_mode,
 			     int usecs)
@@ -301,12 +294,6 @@
 	src->y1 = src_y << 16;
 	src->y2 = (src_y + src_h) << 16;
 
-<<<<<<< HEAD
-	if (fb->format->is_yuv &&
-	    (src_x & 1 || src_w & 1)) {
-		DRM_DEBUG_KMS("src x/w (%u, %u) must be a multiple of 2 for YUV planes\n",
-			      src_x, src_w);
-=======
 	if (!fb->format->is_yuv)
 		return 0;
 
@@ -327,15 +314,6 @@
 	if (src_y % vsub || src_h % vsub) {
 		DRM_DEBUG_KMS("src y/h (%u, %u) must be a multiple of %u for %sYUV planes\n",
 			      src_y, src_h, vsub, rotated ? "rotated " : "");
->>>>>>> 0ecfebd2
-		return -EINVAL;
-	}
-
-	if (fb->format->is_yuv &&
-	    fb->format->num_planes > 1 &&
-	    (src_y & 1 || src_h & 1)) {
-		DRM_DEBUG_KMS("src y/h (%u, %u) must be a multiple of 2 for planar YUV planes\n",
-			      src_y, src_h);
 		return -EINVAL;
 	}
 
@@ -385,13 +363,8 @@
 				      0, INT_MAX);
 
 	/* TODO: handle sub-pixel coordinates */
-<<<<<<< HEAD
-	if (plane_state->base.fb->format->format == DRM_FORMAT_NV12 &&
-	    !icl_is_hdr_plane(plane)) {
-=======
 	if (is_planar_yuv_format(plane_state->base.fb->format->format) &&
 	    !icl_is_hdr_plane(dev_priv, plane->id)) {
->>>>>>> 0ecfebd2
 		y_hphase = skl_scaler_calc_phase(1, hscale, false);
 		y_vphase = skl_scaler_calc_phase(1, vscale, false);
 
@@ -573,11 +546,7 @@
 	I915_WRITE_FW(PLANE_AUX_DIST(pipe, plane_id),
 		      (plane_state->color_plane[1].offset - surf_addr) | aux_stride);
 
-<<<<<<< HEAD
-	if (icl_is_hdr_plane(plane)) {
-=======
 	if (icl_is_hdr_plane(dev_priv, plane_id)) {
->>>>>>> 0ecfebd2
 		u32 cus_ctl = 0;
 
 		if (linked) {
@@ -601,11 +570,7 @@
 	if (INTEL_GEN(dev_priv) >= 10 || IS_GEMINILAKE(dev_priv))
 		I915_WRITE_FW(PLANE_COLOR_CTL(pipe, plane_id), plane_color_ctl);
 
-<<<<<<< HEAD
-	if (fb->format->is_yuv && icl_is_hdr_plane(plane))
-=======
 	if (fb->format->is_yuv && icl_is_hdr_plane(dev_priv, plane_id))
->>>>>>> 0ecfebd2
 		icl_program_input_csc(plane, crtc_state, plane_state);
 
 	skl_write_plane_wm(plane, crtc_state);
@@ -672,12 +637,9 @@
 
 	spin_lock_irqsave(&dev_priv->uncore.lock, irqflags);
 
-<<<<<<< HEAD
-=======
 	if (icl_is_hdr_plane(dev_priv, plane_id))
 		I915_WRITE_FW(PLANE_CUS_CTL(pipe, plane_id), 0);
 
->>>>>>> 0ecfebd2
 	skl_write_plane_wm(plane, crtc_state);
 
 	I915_WRITE_FW(PLANE_CTL(pipe, plane_id), 0);
@@ -810,16 +772,12 @@
 
 static u32 vlv_sprite_ctl_crtc(const struct intel_crtc_state *crtc_state)
 {
-<<<<<<< HEAD
-	return SP_GAMMA_ENABLE;
-=======
 	u32 sprctl = 0;
 
 	if (crtc_state->gamma_enable)
 		sprctl |= SP_GAMMA_ENABLE;
 
 	return sprctl;
->>>>>>> 0ecfebd2
 }
 
 static u32 vlv_sprite_ctl(const struct intel_crtc_state *crtc_state,
@@ -994,21 +952,12 @@
 
 static u32 ivb_sprite_ctl_crtc(const struct intel_crtc_state *crtc_state)
 {
-<<<<<<< HEAD
-	struct drm_i915_private *dev_priv = to_i915(crtc_state->base.crtc->dev);
-	u32 sprctl = 0;
-
-	sprctl |= SPRITE_GAMMA_ENABLE;
-
-	if (IS_HASWELL(dev_priv) || IS_BROADWELL(dev_priv))
-=======
 	u32 sprctl = 0;
 
 	if (crtc_state->gamma_enable)
 		sprctl |= SPRITE_GAMMA_ENABLE;
 
 	if (crtc_state->csc_enable)
->>>>>>> 0ecfebd2
 		sprctl |= SPRITE_PIPE_CSC_ENABLE;
 
 	return sprctl;
@@ -1194,9 +1143,6 @@
 
 static u32 g4x_sprite_ctl_crtc(const struct intel_crtc_state *crtc_state)
 {
-<<<<<<< HEAD
-	return DVS_GAMMA_ENABLE;
-=======
 	u32 dvscntr = 0;
 
 	if (crtc_state->gamma_enable)
@@ -1206,7 +1152,6 @@
 		dvscntr |= DVS_PIPE_CSC_ENABLE;
 
 	return dvscntr;
->>>>>>> 0ecfebd2
 }
 
 static u32 g4x_sprite_ctl(const struct intel_crtc_state *crtc_state,
@@ -1581,11 +1526,6 @@
 		/*
 		 * 90/270 is not allowed with RGB64 16:16:16:16 and
 		 * Indexed 8-bit. RGB 16-bit 5:6:5 is allowed gen11 onwards.
-<<<<<<< HEAD
-		 * TBD: Add RGB64 case once its added in supported format
-		 * list.
-=======
->>>>>>> 0ecfebd2
 		 */
 		switch (fb->format->format) {
 		case DRM_FORMAT_RGB565:
@@ -1593,8 +1533,6 @@
 				break;
 			/* fall through */
 		case DRM_FORMAT_C8:
-<<<<<<< HEAD
-=======
 		case DRM_FORMAT_XRGB16161616F:
 		case DRM_FORMAT_XBGR16161616F:
 		case DRM_FORMAT_ARGB16161616F:
@@ -1604,7 +1542,6 @@
 		case DRM_FORMAT_Y216:
 		case DRM_FORMAT_XVYU12_16161616:
 		case DRM_FORMAT_XVYU16161616:
->>>>>>> 0ecfebd2
 			DRM_DEBUG_KMS("Unsupported pixel format %s for 90/270!\n",
 				      drm_get_format_name(fb->format->format,
 							  &format_name));
@@ -1665,17 +1602,10 @@
 	int src_w = drm_rect_width(&plane_state->base.src) >> 16;
 
 	/* Display WA #1106 */
-<<<<<<< HEAD
-	if (fb->format->format == DRM_FORMAT_NV12 && src_w & 3 &&
-	    (rotation == DRM_MODE_ROTATE_270 ||
-	     rotation == (DRM_MODE_REFLECT_X | DRM_MODE_ROTATE_90))) {
-		DRM_DEBUG_KMS("src width must be multiple of 4 for rotated NV12\n");
-=======
 	if (is_planar_yuv_format(fb->format->format) && src_w & 3 &&
 	    (rotation == DRM_MODE_ROTATE_270 ||
 	     rotation == (DRM_MODE_REFLECT_X | DRM_MODE_ROTATE_90))) {
 		DRM_DEBUG_KMS("src width must be multiple of 4 for rotated planar YUV\n");
->>>>>>> 0ecfebd2
 		return -EINVAL;
 	}
 
@@ -1899,8 +1829,6 @@
 static const u32 skl_plane_formats[] = {
 	DRM_FORMAT_C8,
 	DRM_FORMAT_RGB565,
-<<<<<<< HEAD
-=======
 	DRM_FORMAT_XRGB8888,
 	DRM_FORMAT_XBGR8888,
 	DRM_FORMAT_ARGB8888,
@@ -1937,20 +1865,16 @@
 static const u32 icl_hdr_plane_formats[] = {
 	DRM_FORMAT_C8,
 	DRM_FORMAT_RGB565,
->>>>>>> 0ecfebd2
 	DRM_FORMAT_XRGB8888,
 	DRM_FORMAT_XBGR8888,
 	DRM_FORMAT_ARGB8888,
 	DRM_FORMAT_ABGR8888,
 	DRM_FORMAT_XRGB2101010,
 	DRM_FORMAT_XBGR2101010,
-<<<<<<< HEAD
-=======
 	DRM_FORMAT_XRGB16161616F,
 	DRM_FORMAT_XBGR16161616F,
 	DRM_FORMAT_ARGB16161616F,
 	DRM_FORMAT_ABGR16161616F,
->>>>>>> 0ecfebd2
 	DRM_FORMAT_YUYV,
 	DRM_FORMAT_YVYU,
 	DRM_FORMAT_UYVY,
@@ -1966,8 +1890,6 @@
 static const u32 skl_planar_formats[] = {
 	DRM_FORMAT_C8,
 	DRM_FORMAT_RGB565,
-<<<<<<< HEAD
-=======
 	DRM_FORMAT_XRGB8888,
 	DRM_FORMAT_XBGR8888,
 	DRM_FORMAT_ARGB8888,
@@ -2028,20 +1950,16 @@
 static const u32 icl_hdr_planar_formats[] = {
 	DRM_FORMAT_C8,
 	DRM_FORMAT_RGB565,
->>>>>>> 0ecfebd2
 	DRM_FORMAT_XRGB8888,
 	DRM_FORMAT_XBGR8888,
 	DRM_FORMAT_ARGB8888,
 	DRM_FORMAT_ABGR8888,
 	DRM_FORMAT_XRGB2101010,
 	DRM_FORMAT_XBGR2101010,
-<<<<<<< HEAD
-=======
 	DRM_FORMAT_XRGB16161616F,
 	DRM_FORMAT_XBGR16161616F,
 	DRM_FORMAT_ARGB16161616F,
 	DRM_FORMAT_ABGR16161616F,
->>>>>>> 0ecfebd2
 	DRM_FORMAT_YUYV,
 	DRM_FORMAT_YVYU,
 	DRM_FORMAT_UYVY,
@@ -2350,10 +2268,6 @@
 		plane->update_slave = icl_update_slave;
 
 	if (skl_plane_has_planar(dev_priv, pipe, plane_id)) {
-<<<<<<< HEAD
-		formats = skl_planar_formats;
-		num_formats = ARRAY_SIZE(skl_planar_formats);
-=======
 		if (icl_is_hdr_plane(dev_priv, plane_id)) {
 			formats = icl_hdr_planar_formats;
 			num_formats = ARRAY_SIZE(icl_hdr_planar_formats);
@@ -2373,7 +2287,6 @@
 	} else if (INTEL_GEN(dev_priv) >= 11) {
 		formats = icl_plane_formats;
 		num_formats = ARRAY_SIZE(icl_plane_formats);
->>>>>>> 0ecfebd2
 	} else {
 		formats = skl_plane_formats;
 		num_formats = ARRAY_SIZE(skl_plane_formats);
@@ -2411,7 +2324,6 @@
 	drm_plane_create_rotation_property(&plane->base,
 					   DRM_MODE_ROTATE_0,
 					   supported_rotations);
-<<<<<<< HEAD
 
 	drm_plane_create_color_properties(&plane->base,
 					  BIT(DRM_COLOR_YCBCR_BT601) |
@@ -2429,25 +2341,6 @@
 
 	drm_plane_helper_add(&plane->base, &intel_plane_helper_funcs);
 
-=======
-
-	drm_plane_create_color_properties(&plane->base,
-					  BIT(DRM_COLOR_YCBCR_BT601) |
-					  BIT(DRM_COLOR_YCBCR_BT709),
-					  BIT(DRM_COLOR_YCBCR_LIMITED_RANGE) |
-					  BIT(DRM_COLOR_YCBCR_FULL_RANGE),
-					  DRM_COLOR_YCBCR_BT709,
-					  DRM_COLOR_YCBCR_LIMITED_RANGE);
-
-	drm_plane_create_alpha_property(&plane->base);
-	drm_plane_create_blend_mode_property(&plane->base,
-					     BIT(DRM_MODE_BLEND_PIXEL_NONE) |
-					     BIT(DRM_MODE_BLEND_PREMULTI) |
-					     BIT(DRM_MODE_BLEND_COVERAGE));
-
-	drm_plane_helper_add(&plane->base, &intel_plane_helper_funcs);
-
->>>>>>> 0ecfebd2
 	return plane;
 
 fail:
